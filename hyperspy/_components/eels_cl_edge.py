# -*- coding: utf-8 -*-
# Copyright 2007-2023 The HyperSpy developers
#
# This file is part of HyperSpy.
#
# HyperSpy is free software: you can redistribute it and/or modify
# it under the terms of the GNU General Public License as published by
# the Free Software Foundation, either version 3 of the License, or
# (at your option) any later version.
#
# HyperSpy is distributed in the hope that it will be useful,
# but WITHOUT ANY WARRANTY; without even the implied warranty of
# MERCHANTABILITY or FITNESS FOR A PARTICULAR PURPOSE. See the
# GNU General Public License for more details.
#
# You should have received a copy of the GNU General Public License
# along with HyperSpy. If not, see <https://www.gnu.org/licenses/#GPL>.


import logging
import math

import numpy as np
from scipy.interpolate import splev


from hyperspy.component import Component
from hyperspy.misc.eels.gosh_gos import GoshGOS, _GOSH_DOI
from hyperspy.misc.eels.hartree_slater_gos import HartreeSlaterGOS
from hyperspy.misc.eels.hydrogenic_gos import HydrogenicGOS
from hyperspy.misc.eels.effective_angle import effective_angle
from hyperspy.ui_registry import add_gui_method


_logger = logging.getLogger(__name__)


@add_gui_method(toolkey="hyperspy.EELSCLEdge_Component")
class EELSCLEdge(Component):
    """
    EELS core loss ionisation edge from hydrogenic or tabulated
    GOS with splines for fine structure fitting.

    Hydrogenic GOS are limited to K and L shells.

    Several possibilities are available for tabulated GOS.

    The preferred option is to use a database of cross sections in GOSH
    format. One such database can be freely downloaded from Zenodo at:
    https://zenodo.org/record/6599071 while information on the GOSH format
    are available at: https://gitlab.com/gguzzina/gosh .

    HyperSpy also supports Peter Rez's Hartree Slater cross sections
    parametrised as distributed by Gatan in their Digital Micrograph (DM)
    software. If Digital Micrograph is installed in the system HyperSpy in the
    standard location HyperSpy should find the path to the HS GOS folder.
    Otherwise, the location of the folder can be defined in HyperSpy
    preferences, which can be done through ~:func:`~.api.preferences.gui` or
    the :attr:`~api.preferences.EELS.eels_gos_files_path` variable.

    Parameters
    ----------
    element_subshell : str or dict
        Usually a string, for example, 'Ti_L3' for the GOS of the titanium L3
        subshell. If a dictionary is passed, it is assumed that Hartree Slater
        GOS was exported using `GOS.as_dictionary`, and will be reconstructed.
    GOS : 'gosh', 'hydrogenic', 'Hartree-Slater' or str
        The GOS to use. Default is 'gosh'. If str, it must the path to gosh
        GOS file.
    gos_file_path : str, None
        Only with GOS='gosh'. Specify the file path of the gosh file
        to use. If None, use the file from doi:{}

    Attributes
    ----------
    onset_energy : Parameter
        The edge onset position
    intensity : Parameter
        The factor by which the cross section is multiplied, what in
        favourable cases is proportional to the number of atoms of
        the element. It is a component.Parameter instance.
        It is fixed by default.
    fine_structure_coeff : Parameter
        The coefficients of the spline that fits the fine structure.
        Fix this parameter to fix the fine structure. It is a
        component.Parameter instance.
    effective_angle : Parameter
        The effective collection semi-angle. It is automatically
        calculated by set_microscope_parameters. It is a
        component.Parameter instance. It is fixed by default.
    fine_structure_smoothing : float between 0 and 1
        Controls the level of smoothing of the fine structure model.
        Decreasing the value increases the level of smoothing.
    fine_structure_active : bool
        Activates/deactivates the fine structure feature.

    """.format(_GOSH_DOI)

    _fine_structure_smoothing = 0.3

    def __init__(self, element_subshell, GOS="gosh", gos_file_path=None):
        # Declare the parameters
        self.int_fine_structure = True
        self.ext_fine_structure = set()
        Component.__init__(
            self,
            ["intensity", "fine_structure_coeff", "effective_angle", "onset_energy"],
            linear_parameter_list=["intensity"],
        )
        if isinstance(element_subshell, dict):
            self.element = element_subshell["element"]
            self.subshell = element_subshell["subshell"]
        else:
            self.element, self.subshell = element_subshell.split("_")
        self.name = "_".join([self.element, self.subshell])
        self.energy_scale = None
        self.effective_angle.free = False
        self.fine_structure_active = False
        self.fine_structure_width = 30.0
        self.fine_structure_coeff.ext_force_positive = False
        self.GOS = None

        if GOS == "gosh":
            self.GOS = GoshGOS(element_subshell, gos_file_path=gos_file_path)
        elif GOS == "Hartree-Slater":  # pragma: no cover
            self.GOS = HartreeSlaterGOS(element_subshell)
        elif GOS == "hydrogenic":
            self.GOS = HydrogenicGOS(element_subshell)
        else:
            raise ValueError(
                "GOS must be one of 'gosh', 'hydrogenic' or 'Hartree-Slater'."
            )
        self.onset_energy.value = self.GOS.onset_energy
        self.onset_energy.free = False
        self._position = self.onset_energy
        self.free_onset_energy = False
        self.intensity.grad = self.grad_intensity
        self.intensity.value = 1
        self.intensity.bmin = 0.0
        self.intensity.bmax = None

<<<<<<< HEAD
        self._whitelist['GOS'] = ('init', GOS)
        if GOS == 'Hartree-Slater':
            self._whitelist['element_subshell'] = (
                'init',
                self.GOS.as_dictionary(True))
        elif GOS == 'hydrogenic':
            self._whitelist['element_subshell'] = ('init', element_subshell)
        self._whitelist['fine_structure_active'] = None
        self._whitelist['fine_structure_width'] = None
        self._whitelist['fine_structure_smoothing'] = None
        self._whitelist["fine_structure_onset"] = None
        self._whitelist["int_fine_structure"] = None
        self._whitelist["where_ext_fine_structure_zero"] = None
        self.effective_angle.events.value_changed.connect(
            self._integrate_GOS, [])
        self.onset_energy.events.value_changed.connect(self._integrate_GOS, [])
        self.onset_energy.events.value_changed.connect(
            self._calculate_knots, [])
        self._fine_structure_onset = 0
        self.where_ext_fine_structure_zero = True
        self.events.active_changed.connect(self._set_active_ext_fine_structure)
=======
        self._whitelist["GOS"] = ("init", GOS)
        if GOS == "gosh":
            self._whitelist["element_subshell"] = ("init", self.GOS.as_dictionary(True))
        elif GOS == "Hartree-Slater":  # pragma: no cover
            self._whitelist["element_subshell"] = ("init", self.GOS.as_dictionary(True))
        elif GOS == "hydrogenic":
            self._whitelist["element_subshell"] = ("init", element_subshell)
        self._whitelist["fine_structure_active"] = None
        self._whitelist["fine_structure_width"] = None
        self._whitelist["fine_structure_smoothing"] = None
        self.effective_angle.events.value_changed.connect(self._integrate_GOS, [])
        self.onset_energy.events.value_changed.connect(self._integrate_GOS, [])
        self.onset_energy.events.value_changed.connect(self._calculate_knots, [])
>>>>>>> b586b9bc

    # Automatically fix the fine structure when the fine structure is
    # disable.
    # In this way we avoid a common source of problems when fitting
    # However the fine structure must be *manually* freed when we
    # reactivate the fine structure.
    def _get_fine_structure_active(self):
        return self.__fine_structure_active

    def _set_fine_structure_active(self, arg):
        if self.int_fine_structure and arg is False:
            self.fine_structure_coeff.free = False
        for comp in self.ext_fine_structure:
            if isinstance(comp, str):
                # Loading from a dictionary and the
                # external fine structure components
                # are still strings
                break
            comp.active = arg
        self.__fine_structure_active = arg
        # Force replot
<<<<<<< HEAD
        if self.int_fine_structure:
            self.intensity.value = self.intensity.value
    fine_structure_active = property(_get_fine_structure_active,
                                     _set_fine_structure_active)
=======
        self.intensity.value = self.intensity.value

    fine_structure_active = property(
        _get_fine_structure_active, _set_fine_structure_active
    )
>>>>>>> b586b9bc

    def _get_fine_structure_width(self):
        return self.__fine_structure_width

    def _set_fine_structure_width(self, arg):
        self.__fine_structure_width = arg
        self._set_fine_structure_coeff()

    fine_structure_width = property(
        _get_fine_structure_width, _set_fine_structure_width
    )

    # E0
    def _get_E0(self):
        return self.__E0

    def _set_E0(self, arg):
        self.__E0 = arg
        self._calculate_effective_angle()

    E0 = property(_get_E0, _set_E0)

    # Collection semi-angle
    def _get_collection_angle(self):
        return self.__collection_angle

    def _set_collection_angle(self, arg):
        self.__collection_angle = arg
        self._calculate_effective_angle()

    collection_angle = property(_get_collection_angle, _set_collection_angle)
    # Convergence semi-angle

    def _get_convergence_angle(self):
        return self.__convergence_angle

    def _set_convergence_angle(self, arg):
        self.__convergence_angle = arg
        self._calculate_effective_angle()

    convergence_angle = property(_get_convergence_angle, _set_convergence_angle)

    def _calculate_effective_angle(self):
        try:
            self.effective_angle.value = effective_angle(
                self.E0,
                self.GOS.onset_energy,
                self.convergence_angle,
                self.collection_angle,
            )
        except BaseException:
            # All the parameters may not be defined yet...
            pass

    def _set_active_ext_fine_structure(self, active, **kwargs):
        if not self.fine_structure_active:
            return
        for comp in self.ext_fine_structure:
            comp.active = active

    @property
    def fine_structure_smoothing(self):
        """Controls the level of the smoothing of the fine structure.

        It must a real number between 0 and 1. The higher close to 0
        the higher the smoothing.

        """
        return self._fine_structure_smoothing

    @fine_structure_smoothing.setter
    def fine_structure_smoothing(self, value):
        if 0 <= value <= 1:
            self._fine_structure_smoothing = value
            self._set_fine_structure_coeff()
        else:
            raise ValueError("The value must be a number between 0 and 1")

    # It is needed because the property cannot be used to sort the edges
    def _onset_energy(self):
        return self.onset_energy.value

    @property
    def fine_structure_onset(self):
        return self._fine_structure_onset

    @fine_structure_onset.setter
    def fine_structure_onset(self, value):
        if not np.allclose(value, self._fine_structure_onset):
            self._fine_structure_onset = value
            self._set_fine_structure_coeff()

    def _set_fine_structure_coeff(self):
        if self.energy_scale is None:
            return
<<<<<<< HEAD
        self.fine_structure_coeff._number_of_elements = int(
            round(self.fine_structure_smoothing *
                  (self.fine_structure_width - self.fine_structure_onset) /
                  self.energy_scale)) + 4
=======
        self.fine_structure_coeff._number_of_elements = (
            int(
                round(
                    self.fine_structure_smoothing
                    * self.fine_structure_width
                    / self.energy_scale
                )
            )
            + 4
        )
>>>>>>> b586b9bc
        self.fine_structure_coeff.bmin = None
        self.fine_structure_coeff.bmax = None
        self._calculate_knots()
        if self.fine_structure_coeff.map is not None:
            self.fine_structure_coeff._create_array()

    def set_microscope_parameters(self, E0, alpha, beta, energy_scale):
        """
        Set the microscope parameters.

        Parameters
        ----------
        E0 : float
            Electron beam energy in keV.
        alpha: float
            Convergence semi-angle in mrad.
        beta: float
            Collection semi-angle in mrad.
        energy_scale : float
            The energy step in eV.
        """
        # Relativistic correction factors
        old = self.effective_angle.value
        with self.effective_angle.events.value_changed.suppress_callback(
            self._integrate_GOS
        ):
            self.convergence_angle = alpha
            self.collection_angle = beta
            self.energy_scale = energy_scale
            self.E0 = E0
        if self.effective_angle.value != old:
            self._integrate_GOS()

    def _integrate_GOS(self):
        # Integration over q using splines
        angle = self.effective_angle.value * 1e-3  # in rad
        self.tab_xsection = self.GOS.integrateq(self.onset_energy.value, angle, self.E0)
        # Calculate extrapolation powerlaw extrapolation parameters
        E1 = self.GOS.energy_axis[-2] + self.GOS.energy_shift
        E2 = self.GOS.energy_axis[-1] + self.GOS.energy_shift
        y1 = self.GOS.qint[-2]  # in m**2/bin */
        y2 = self.GOS.qint[-1]  # in m**2/bin */
        self._power_law_r = math.log(y2 / y1) / math.log(E1 / E2)
        self._power_law_A = y1 / E1**-self._power_law_r

    def _calculate_knots(self):
        start = self.onset_energy.value
        stop = start + self.fine_structure_width
        self.__knots = np.r_[
            [start] * 4,
            np.linspace(start, stop, self.fine_structure_coeff._number_of_elements)[
                2:-2
            ],
            [stop] * 4,
        ]

    def function(self, E):
        """Returns the number of counts in barns"""
        shift = self.onset_energy.value - self.GOS.onset_energy
        if shift != self.GOS.energy_shift:
            # Because hspy Events are not executed in any given order,
            # an external function could be in the same event execution list
            # as _integrate_GOS and be executed first. That can potentially
            # cause an error that enforcing _integrate_GOS here prevents. Note
            # that this is suboptimal because _integrate_GOS is computed twice
            # unnecessarily.
            self._integrate_GOS()
        Emax = self.GOS.energy_axis[-1] + self.GOS.energy_shift
<<<<<<< HEAD
        cts = np.zeros_like(E, dtype="float")
        if self.fine_structure_active:
            ifsx1 = self.onset_energy.value + self.fine_structure_onset
            ifsx2 = self.onset_energy.value + self.fine_structure_width
            if self.int_fine_structure:
                bifs = (E >= ifsx1) & (E < ifsx2)
                cts[bifs] = splev(
                    E[bifs],
                    (self.__knots, self.fine_structure_coeff.value + (0,) * 4, 3))
            if self.where_ext_fine_structure_zero:
                itab = (E < Emax) & (E >= ifsx2)
            else:
                itab = (E < Emax) & (E >= self.onset_energy.value)
                if self.int_fine_structure:
                    itab[bifs] = False
        else:
            itab = (E < Emax) & (E >= self.onset_energy.value)
        if itab.any():
            cts[itab] = self.tab_xsection(E[itab])
        bext = E >= Emax
        if bext.any():
            cts[bext] = self._power_law_A * E[bext] ** -self._power_law_r
=======
        cts = np.zeros((len(E)))
        bsignal = E >= self.onset_energy.value
        if self.fine_structure_active is True:
            bfs = bsignal * (E < (self.onset_energy.value + self.fine_structure_width))
            cts[bfs] = splev(
                E[bfs], (self.__knots, self.fine_structure_coeff.value + (0,) * 4, 3)
            )
            bsignal[bfs] = False
        itab = bsignal * (E <= Emax)
        cts[itab] = self.tab_xsection(E[itab])
        bsignal[itab] = False
        cts[bsignal] = self._power_law_A * E[bsignal] ** -self._power_law_r
>>>>>>> b586b9bc
        return cts * self.intensity.value

    def grad_intensity(self, E):
        return self.function(E) / self.intensity.value

    def fine_structure_coeff_to_txt(self, filename):
        np.savetxt(filename + ".dat", self.fine_structure_coeff.value, fmt="%12.6G")

    def txt_to_fine_structure_coeff(self, filename):
        fs = np.loadtxt(filename)
        self._calculate_knots()
        if len(fs) == len(self.__knots):
            self.fine_structure_coeff.value = fs
        else:
            raise ValueError(
                "The provided fine structure file "
                "doesn't match the size of the current fine structure"
            )

    def get_fine_structure_as_signal1D(self):
        """
        Returns a spectrum containing the fine structure.

        Notes
        -----
        The fine structure is corrected from multiple scattering if
        the model was convolved with a low-loss spectrum

        """
        from hyperspy._signals.eels import EELSSpectrum

        channels = int(np.floor(self.fine_structure_width / self.energy_scale))
        data = np.zeros(self.fine_structure_coeff.map.shape + (channels,))
        s = EELSSpectrum(data, axes=self.intensity._axes_manager._get_axes_dicts())
        s.get_dimensions_from_data()
        s.axes_manager.signal_axes[0].offset = self.onset_energy.value
        # Backup the axes_manager
        original_axes_manager = self._axes_manager
        self._axes_manager = s.axes_manager
        for spectrum in s:
            self.fetch_stored_values()
            spectrum.data[:] = self.function(s.axes_manager.signal_axes[0].axis)
        # Restore the axes_manager and the values
        self._axes_manager = original_axes_manager
        self.fetch_stored_values()

        s.metadata.General.title = self.name.replace("_", " ") + " fine structure"

        return s

    def as_dictionary(self, fullcopy=True):
        dic = super().as_dictionary(fullcopy=fullcopy)
        dic["ext_fine_structure"] = [t.name for t in self.ext_fine_structure]
        dic["_whitelist"]["ext_fine_structure"] = ""
        return dic<|MERGE_RESOLUTION|>--- conflicted
+++ resolved
@@ -139,17 +139,16 @@
         self.intensity.bmin = 0.0
         self.intensity.bmax = None
 
-<<<<<<< HEAD
-        self._whitelist['GOS'] = ('init', GOS)
-        if GOS == 'Hartree-Slater':
-            self._whitelist['element_subshell'] = (
-                'init',
-                self.GOS.as_dictionary(True))
-        elif GOS == 'hydrogenic':
-            self._whitelist['element_subshell'] = ('init', element_subshell)
-        self._whitelist['fine_structure_active'] = None
-        self._whitelist['fine_structure_width'] = None
-        self._whitelist['fine_structure_smoothing'] = None
+        self._whitelist["GOS"] = ("init", GOS)
+        if GOS == "gosh":
+            self._whitelist["element_subshell"] = ("init", self.GOS.as_dictionary(True))
+        elif GOS == "Hartree-Slater":  # pragma: no cover
+            self._whitelist["element_subshell"] = ("init", self.GOS.as_dictionary(True))
+        elif GOS == "hydrogenic":
+            self._whitelist["element_subshell"] = ("init", element_subshell)
+        self._whitelist["fine_structure_active"] = None
+        self._whitelist["fine_structure_width"] = None
+        self._whitelist["fine_structure_smoothing"] = None
         self._whitelist["fine_structure_onset"] = None
         self._whitelist["int_fine_structure"] = None
         self._whitelist["where_ext_fine_structure_zero"] = None
@@ -161,21 +160,6 @@
         self._fine_structure_onset = 0
         self.where_ext_fine_structure_zero = True
         self.events.active_changed.connect(self._set_active_ext_fine_structure)
-=======
-        self._whitelist["GOS"] = ("init", GOS)
-        if GOS == "gosh":
-            self._whitelist["element_subshell"] = ("init", self.GOS.as_dictionary(True))
-        elif GOS == "Hartree-Slater":  # pragma: no cover
-            self._whitelist["element_subshell"] = ("init", self.GOS.as_dictionary(True))
-        elif GOS == "hydrogenic":
-            self._whitelist["element_subshell"] = ("init", element_subshell)
-        self._whitelist["fine_structure_active"] = None
-        self._whitelist["fine_structure_width"] = None
-        self._whitelist["fine_structure_smoothing"] = None
-        self.effective_angle.events.value_changed.connect(self._integrate_GOS, [])
-        self.onset_energy.events.value_changed.connect(self._integrate_GOS, [])
-        self.onset_energy.events.value_changed.connect(self._calculate_knots, [])
->>>>>>> b586b9bc
 
     # Automatically fix the fine structure when the fine structure is
     # disable.
@@ -197,18 +181,12 @@
             comp.active = arg
         self.__fine_structure_active = arg
         # Force replot
-<<<<<<< HEAD
         if self.int_fine_structure:
-            self.intensity.value = self.intensity.value
-    fine_structure_active = property(_get_fine_structure_active,
-                                     _set_fine_structure_active)
-=======
-        self.intensity.value = self.intensity.value
+        	self.intensity.value = self.intensity.value
 
     fine_structure_active = property(
         _get_fine_structure_active, _set_fine_structure_active
     )
->>>>>>> b586b9bc
 
     def _get_fine_structure_width(self):
         return self.__fine_structure_width
@@ -304,23 +282,10 @@
     def _set_fine_structure_coeff(self):
         if self.energy_scale is None:
             return
-<<<<<<< HEAD
         self.fine_structure_coeff._number_of_elements = int(
             round(self.fine_structure_smoothing *
                   (self.fine_structure_width - self.fine_structure_onset) /
                   self.energy_scale)) + 4
-=======
-        self.fine_structure_coeff._number_of_elements = (
-            int(
-                round(
-                    self.fine_structure_smoothing
-                    * self.fine_structure_width
-                    / self.energy_scale
-                )
-            )
-            + 4
-        )
->>>>>>> b586b9bc
         self.fine_structure_coeff.bmin = None
         self.fine_structure_coeff.bmax = None
         self._calculate_knots()
@@ -389,7 +354,6 @@
             # unnecessarily.
             self._integrate_GOS()
         Emax = self.GOS.energy_axis[-1] + self.GOS.energy_shift
-<<<<<<< HEAD
         cts = np.zeros_like(E, dtype="float")
         if self.fine_structure_active:
             ifsx1 = self.onset_energy.value + self.fine_structure_onset
@@ -412,20 +376,6 @@
         bext = E >= Emax
         if bext.any():
             cts[bext] = self._power_law_A * E[bext] ** -self._power_law_r
-=======
-        cts = np.zeros((len(E)))
-        bsignal = E >= self.onset_energy.value
-        if self.fine_structure_active is True:
-            bfs = bsignal * (E < (self.onset_energy.value + self.fine_structure_width))
-            cts[bfs] = splev(
-                E[bfs], (self.__knots, self.fine_structure_coeff.value + (0,) * 4, 3)
-            )
-            bsignal[bfs] = False
-        itab = bsignal * (E <= Emax)
-        cts[itab] = self.tab_xsection(E[itab])
-        bsignal[itab] = False
-        cts[bsignal] = self._power_law_A * E[bsignal] ** -self._power_law_r
->>>>>>> b586b9bc
         return cts * self.intensity.value
 
     def grad_intensity(self, E):

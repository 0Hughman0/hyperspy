# -*- coding: utf-8 -*-
# Copyright 2007-2016 The HyperSpy developers
#
# This file is part of  HyperSpy.
#
#  HyperSpy is free software: you can redistribute it and/or modify
# it under the terms of the GNU General Public License as published by
# the Free Software Foundation, either version 3 of the License, or
# (at your option) any later version.
#
#  HyperSpy is distributed in the hope that it will be useful,
# but WITHOUT ANY WARRANTY; without even the implied warranty of
# MERCHANTABILITY or FITNESS FOR A PARTICULAR PURPOSE.  See the
# GNU General Public License for more details.
#
# You should have received a copy of the GNU General Public License
# along with  HyperSpy.  If not, see <http://www.gnu.org/licenses/>.

import numpy as np
from hyperspy._components.expression import Expression
from distutils.version import LooseVersion
import sympy

class Erf(Expression):

    r"""Error function component.

    .. math::
    
<<<<<<< HEAD
        \frac{A}{2}~\mathrm{erf}\left[\frac{(x - x_0)}{\sqrt{2} 
            \sigma}\right]

    +----------------+-----------+
    | Parameter      | Attribute |
    +----------------+-----------+
    +----------------+-----------+
    | :math:`A`      | A         |
    +----------------+-----------+
    | :math:`\sigma` | sigma     |
    +----------------+-----------+
    | :math:`x_0`    | origin    |
    +----------------+-----------+
=======
        f(x) = \frac{A}{2}~\mathrm{erf}\left[\frac{(x - x_0)}{\sqrt{2} 
            \sigma}\right]


    ============== =============
    Variable        Parameter 
    ============== =============
    :math:`A`       A 
    :math:`\sigma`  sigma 
    :math:`x_0`     origin 
    ============== =============
>>>>>>> fe5a038c
    

    Parameters
    -----------
        A : float
            The min/max values of the distribution are -A/2 and A/2.
        sigma : float
            Width of the distribution.
        origin : float
            Position of the zero crossing.
    """
    
    def __init__(self, A=1., sigma=1., origin=0., module="scipy",
                 **kwargs):
        if LooseVersion(sympy.__version__) < LooseVersion("1.3"):
<<<<<<< HEAD
            raise ImportError("The `SkewNormal` component requires "
=======
            raise ImportError("The `ErrorFunction` component requires "
>>>>>>> fe5a038c
                              "SymPy >= 1.3")
        super(Erf, self).__init__(
            expression="A * erf((x - origin) / sqrt(2) / sigma) / 2",
            name="Erf",
            A=A,
            sigma=sigma,
            origin=origin,
            module=module,
            autodoc=False,
            **kwargs,
        )

        # Boundaries
        self.A.bmin = 0.

        self.isbackground = False
        self.convolved = True<|MERGE_RESOLUTION|>--- conflicted
+++ resolved
@@ -27,21 +27,6 @@
 
     .. math::
     
-<<<<<<< HEAD
-        \frac{A}{2}~\mathrm{erf}\left[\frac{(x - x_0)}{\sqrt{2} 
-            \sigma}\right]
-
-    +----------------+-----------+
-    | Parameter      | Attribute |
-    +----------------+-----------+
-    +----------------+-----------+
-    | :math:`A`      | A         |
-    +----------------+-----------+
-    | :math:`\sigma` | sigma     |
-    +----------------+-----------+
-    | :math:`x_0`    | origin    |
-    +----------------+-----------+
-=======
         f(x) = \frac{A}{2}~\mathrm{erf}\left[\frac{(x - x_0)}{\sqrt{2} 
             \sigma}\right]
 
@@ -53,7 +38,6 @@
     :math:`\sigma`  sigma 
     :math:`x_0`     origin 
     ============== =============
->>>>>>> fe5a038c
     
 
     Parameters
@@ -69,11 +53,7 @@
     def __init__(self, A=1., sigma=1., origin=0., module="scipy",
                  **kwargs):
         if LooseVersion(sympy.__version__) < LooseVersion("1.3"):
-<<<<<<< HEAD
-            raise ImportError("The `SkewNormal` component requires "
-=======
             raise ImportError("The `ErrorFunction` component requires "
->>>>>>> fe5a038c
                               "SymPy >= 1.3")
         super(Erf, self).__init__(
             expression="A * erf((x - origin) / sqrt(2) / sigma) / 2",

# -*- coding: utf-8 -*-
# Copyright 2007-2023 The HyperSpy developers
#
# This file is part of HyperSpy.
#
# HyperSpy is free software: you can redistribute it and/or modify
# it under the terms of the GNU General Public License as published by
# the Free Software Foundation, either version 3 of the License, or
# (at your option) any later version.
#
# HyperSpy is distributed in the hope that it will be useful,
# but WITHOUT ANY WARRANTY; without even the implied warranty of
# MERCHANTABILITY or FITNESS FOR A PARTICULAR PURPOSE. See the
# GNU General Public License for more details.
#
# You should have received a copy of the GNU General Public License
# along with HyperSpy. If not, see <https://www.gnu.org/licenses/#GPL>.

from collections.abc import MutableMapping
from contextlib import contextmanager
import copy
from datetime import datetime
from functools import partial
import inspect
from itertools import product
import logging
import numbers
from pathlib import Path
import warnings

import dask.array as da
from dask.diagnostics import ProgressBar
from matplotlib import pyplot as plt
import numpy as np
from pint import UndefinedUnitError
from scipy import integrate
from scipy import signal as sp_signal
import traits.api as t
from tlz import concat
from rsciio.utils import rgb_tools
from rsciio.utils.tools import ensure_directory

from hyperspy.axes import AxesManager
from hyperspy.api_nogui import _ureg
from hyperspy.misc.array_tools import rebin as array_rebin
from hyperspy.drawing import mpl_hie, mpl_hse, mpl_he
from hyperspy.learn.mva import MVA, LearningResults
from hyperspy.io import assign_signal_subclass
from hyperspy.io import save as io_save
from hyperspy.drawing import signal as sigdraw
from hyperspy.exceptions import SignalDimensionError, DataDimensionError
from hyperspy.misc.utils import (
    add_scalar_axis,
    DictionaryTreeBrowser,
    guess_output_signal_size,
    is_cupy_array,
    isiterable,
    iterable_not_string,
    process_function_blockwise,
    rollelem,
    slugify,
    to_numpy,
    underline,
    )
from hyperspy.misc.hist_tools import histogram
from hyperspy.drawing.utils import animate_legend
from hyperspy.drawing.marker import markers_metadata_dict_to_markers
from hyperspy.misc.slicing import SpecialSlicers, FancySlicing
from hyperspy.misc.utils import _get_block_pattern
from hyperspy.docstrings.signal import (
    ONE_AXIS_PARAMETER, MANY_AXIS_PARAMETER, OUT_ARG, NAN_FUNC, OPTIMIZE_ARG,
<<<<<<< HEAD
    RECHUNK_ARG, SHOW_PROGRESSBAR_ARG, MAX_WORKERS_ARG,
=======
    RECHUNK_ARG, SHOW_PROGRESSBAR_ARG, NUM_WORKERS_ARG,
>>>>>>> 13e7f7e2
    CLUSTER_SIGNALS_ARG, HISTOGRAM_BIN_ARGS, HISTOGRAM_MAX_BIN_ARGS, LAZY_OUTPUT_ARG)
from hyperspy.docstrings.plot import (BASE_PLOT_DOCSTRING, PLOT1D_DOCSTRING,
                                      BASE_PLOT_DOCSTRING_PARAMETERS,
                                      PLOT2D_KWARGS_DOCSTRING)
from hyperspy.docstrings.utils import REBIN_ARGS
from hyperspy.events import Events, Event
from hyperspy.interactive import interactive
from hyperspy.misc.signal_tools import are_signals_aligned, broadcast_signals
from hyperspy.misc.math_tools import outer_nd, hann_window_nth_order, check_random_state
from hyperspy.exceptions import LazyCupyConversion


_logger = logging.getLogger(__name__)

try:
    import cupy as cp
    CUPY_INSTALLED = True  # pragma: no cover
except ImportError:
    CUPY_INSTALLED = False


def _dic_get_hs_obj_paths(dic, axes_managers, signals, containers):
    for key in dic:
        if key.startswith('_sig_'):
            signals.append((key, dic))
        elif key.startswith('_hspy_AxesManager_'):
            axes_managers.append((key, dic))
        elif isinstance(dic[key], (list, tuple)):
            signals = []
            # Support storing signals in containers
            for i, item in enumerate(dic[key]):
                if isinstance(item, dict) and "_sig_" in item:
                    signals.append(i)
            if signals:
                containers.append(((dic, key), signals))
        elif isinstance(dic[key], dict):
            _dic_get_hs_obj_paths(
                dic[key],
                axes_managers=axes_managers,
                signals=signals,
                containers=containers
                )


def _obj_in_dict2hspy(dic, lazy):
    """
    Recursively walk nested dicts substituting dicts with their hyperspy
    object where relevant

    Parameters
    ----------
    d: dictionary
        The nested dictionary
    lazy: bool

    """
    from hyperspy.io import dict2signal
    axes_managers, signals, containers = [], [], []
    _dic_get_hs_obj_paths(
        dic,
        axes_managers=axes_managers,
        signals=signals,
        containers=containers
        )
    for key, dic in axes_managers:
        dic[key[len('_hspy_AxesManager_'):]] = AxesManager(dic[key])
        del dic[key]
    for key, dic in signals:
        dic[key[len('_sig_'):]] = dict2signal(dic[key], lazy=lazy)
        del dic[key]
    for dickey, signals_idx in containers:
        dic, key = dickey
        container = dic[key]
        to_tuple = False
        if type(container) is tuple:
            container = list(container)
            to_tuple = True
        for idx in signals_idx:
            container[idx] = dict2signal(container[idx]["_sig_"], lazy=lazy)
        if to_tuple:
            dic[key] = tuple(container)


class ModelManager(object):

    """Container for models
    """

    class ModelStub(object):

        def __init__(self, mm, name):
            self._name = name
            self._mm = mm
            self.restore = lambda: mm.restore(self._name)
            self.remove = lambda: mm.remove(self._name)
            self.pop = lambda: mm.pop(self._name)
            self.restore.__doc__ = "Returns the stored model"
            self.remove.__doc__ = "Removes the stored model"
            self.pop.__doc__ = \
                "Returns the stored model and removes it from storage"

        def __repr__(self):
            return repr(self._mm._models[self._name])

    def __init__(self, signal, dictionary=None):
        self._signal = signal
        self._models = DictionaryTreeBrowser()
        self._add_dictionary(dictionary)

    def _add_dictionary(self, dictionary=None):
        if dictionary is not None:
            for k, v in dictionary.items():
                if k.startswith('_') or k in ['restore', 'remove']:
                    raise KeyError("Can't add dictionary with key '%s'" % k)
                k = slugify(k, True)
                self._models.set_item(k, v)
                setattr(self, k, self.ModelStub(self, k))

    def _set_nice_description(self, node, names):
        ans = {'date': datetime.now().strftime('%Y-%m-%d %H:%M:%S'),
               'dimensions': self._signal.axes_manager._get_dimension_str(),
               }
        node.add_dictionary(ans)
        for n in names:
            node.add_node('components.' + n)

    def _save(self, name, dictionary):

        _abc = 'abcdefghijklmnopqrstuvwxyz'

        def get_letter(models):
            howmany = len(models)
            if not howmany:
                return 'a'
            order = int(np.log(howmany) / np.log(26)) + 1
            letters = [_abc, ] * order
            for comb in product(*letters):
                guess = "".join(comb)
                if guess not in models.keys():
                    return guess

        if name is None:
            name = get_letter(self._models)
        else:
            name = self._check_name(name)

        if name in self._models:
            self.remove(name)

        self._models.add_node(name)
        node = self._models.get_item(name)
        names = [c['name'] for c in dictionary['components']]
        self._set_nice_description(node, names)

        node.set_item('_dict', dictionary)
        setattr(self, name, self.ModelStub(self, name))

    def store(self, model, name=None):
        """If the given model was created from this signal, stores it

        Parameters
        ----------
        model : :py:class:`~hyperspy.model.BaseModel` (or subclass)
            The model to store in the signal
        name : str or None
            The name for the model to be stored with

        See also
        --------
        remove
        restore
        pop

        """
        if model.signal is self._signal:
            self._save(name, model.as_dictionary())
        else:
            raise ValueError("The model is created from a different signal, "
                             "you should store it there")

    def _check_name(self, name, existing=False):
        if not isinstance(name, str):
            raise KeyError('Name has to be a string')
        if name.startswith('_'):
            raise KeyError('Name cannot start with "_" symbol')
        if '.' in name:
            raise KeyError('Name cannot contain dots (".")')
        name = slugify(name, True)
        if existing:
            if name not in self._models:
                raise KeyError(
                    "Model named '%s' is not currently stored" %
                    name)
        return name

    def remove(self, name):
        """Removes the given model

        Parameters
        ----------
        name : str
            The name of the model to remove

        See also
        --------
        restore
        store
        pop

        """
        name = self._check_name(name, True)
        delattr(self, name)
        self._models.__delattr__(name)

    def pop(self, name):
        """Returns the restored model and removes it from storage

        Parameters
        ----------
        name : str
            The name of the model to restore and remove

        See also
        --------
        restore
        store
        remove

        """
        name = self._check_name(name, True)
        model = self.restore(name)
        self.remove(name)
        return model

    def restore(self, name):
        """Returns the restored model

        Parameters
        ----------
        name : str
            The name of the model to restore

        See also
        --------
        remove
        store
        pop

        """
        name = self._check_name(name, True)
        d = self._models.get_item(name + '._dict').as_dictionary()
        return self._signal.create_model(dictionary=copy.deepcopy(d))

    def __repr__(self):
        return repr(self._models)

    def __len__(self):
        return len(self._models)

    def __getitem__(self, name):
        name = self._check_name(name, True)
        return getattr(self, name)


class MVATools(object):
    # TODO: All of the plotting methods here should move to drawing

    def _plot_factors_or_pchars(self, factors, comp_ids=None,
                                calibrate=True, avg_char=False,
                                same_window=True, comp_label='PC',
                                img_data=None,
                                plot_shifts=True, plot_char=4,
                                cmap=plt.cm.gray, quiver_color='white',
                                vector_scale=1,
                                per_row=3, ax=None):
        """Plot components from PCA or ICA, or peak characteristics.

        Parameters
        ----------
        comp_ids : None, int, or list of ints
            If None, returns maps of all components.
            If int, returns maps of components with ids from 0 to given
            int.
            if list of ints, returns maps of components with ids in
            given list.
        calibrate : bool
            If True, plots are calibrated according to the data in the
            axes manager.
        same_window : bool
            If True, plots each factor to the same window. They are not scaled.
            Default True.
        comp_label : str
            Title of the plot
        cmap : a matplotlib colormap
            The colormap used for factor images or any peak characteristic
            scatter map overlay. Default is the matplotlib gray colormap
            (``plt.cm.gray``).

        Other Parameters
        ----------------
        img_data : 2D numpy array,
            The array to overlay peak characteristics onto. If None,
            defaults to the average image of your stack.
        plot_shifts : bool, default is True
            If true, plots a quiver (arrow) plot showing the shifts for
            each
            peak present in the component being plotted.
        plot_char : None or int
            If int, the id of the characteristic to plot as the colored
            scatter plot.
            Possible components are:

            * 4: peak height
            * 5: peak orientation
            * 6: peak eccentricity
        quiver_color : any color recognized by matplotlib
            Determines the color of vectors drawn for
            plotting peak shifts.
        vector_scale : integer or None
            Scales the quiver plot arrows. The vector is defined as one data
            unit along the X axis. If shifts are small, set vector_scale so
            that when they are multiplied by vector_scale, they are on the
            scale of the image plot. If None, uses matplotlib's autoscaling.

        Returns
        -------
        matplotlib figure or list of figure if same_window=False

        """
        if same_window is None:
            same_window = True
        if comp_ids is None:
            comp_ids = range(factors.shape[1])

        elif not hasattr(comp_ids, '__iter__'):
            comp_ids = range(comp_ids)

        n = len(comp_ids)
        if same_window:
            rows = int(np.ceil(n / float(per_row)))

        fig_list = []

        if n < per_row:
            per_row = n

        if same_window and self.axes_manager.signal_dimension == 2:
            f = plt.figure(figsize=(4 * per_row, 3 * rows))
        else:
            f = plt.figure()

        for i in range(len(comp_ids)):
            if self.axes_manager.signal_dimension == 1:
                if same_window:
                    ax = plt.gca()
                else:
                    if i > 0:
                        f = plt.figure()
                        plt.title('%s' % comp_label)
                    ax = f.add_subplot(111)
                ax = sigdraw._plot_1D_component(
                    factors=factors,
                    idx=comp_ids[i],
                    axes_manager=self.axes_manager,
                    ax=ax,
                    calibrate=calibrate,
                    comp_label=comp_label,
                    same_window=same_window)
                if same_window:
                    plt.legend(ncol=factors.shape[1] // 2, loc='best')
            elif self.axes_manager.signal_dimension == 2:
                if same_window:
                    ax = f.add_subplot(rows, per_row, i + 1)
                else:
                    if i > 0:
                        f = plt.figure()
                        plt.title('%s' % comp_label)
                    ax = f.add_subplot(111)

                sigdraw._plot_2D_component(factors=factors,
                                           idx=comp_ids[i],
                                           axes_manager=self.axes_manager,
                                           calibrate=calibrate, ax=ax,
                                           cmap=cmap, comp_label=comp_label)
            if not same_window:
                fig_list.append(f)
        if same_window:  # Main title for same window
            title = '%s' % comp_label
            if self.axes_manager.signal_dimension == 1:
                plt.title(title)
            else:
                plt.suptitle(title)
        try:
            plt.tight_layout()
        except BaseException:
            pass
        if not same_window:
            return fig_list
        else:
            return f

    def _plot_loadings(self, loadings, comp_ids, calibrate=True,
                       same_window=True, comp_label=None,
                       with_factors=False, factors=None,
                       cmap=plt.cm.gray, no_nans=False, per_row=3,
                       axes_decor='all'):
        if same_window is None:
            same_window = True
        if comp_ids is None:
            comp_ids = range(loadings.shape[0])

        elif not hasattr(comp_ids, '__iter__'):
            comp_ids = range(comp_ids)

        n = len(comp_ids)
        if same_window:
            rows = int(np.ceil(n / float(per_row)))

        fig_list = []

        if n < per_row:
            per_row = n

        if same_window and self.axes_manager.signal_dimension == 2:
            f = plt.figure(figsize=(4 * per_row, 3 * rows))
        else:
            f = plt.figure()

        for i in range(n):
            if self.axes_manager.navigation_dimension == 1:
                if same_window:
                    ax = plt.gca()
                else:
                    if i > 0:
                        f = plt.figure()
                        plt.title('%s' % comp_label)
                    ax = f.add_subplot(111)
            elif self.axes_manager.navigation_dimension == 2:
                if same_window:
                    ax = f.add_subplot(rows, per_row, i + 1)
                else:
                    if i > 0:
                        f = plt.figure()
                        plt.title('%s' % comp_label)
                    ax = f.add_subplot(111)
            sigdraw._plot_loading(
                loadings, idx=comp_ids[i], axes_manager=self.axes_manager,
                no_nans=no_nans, calibrate=calibrate, cmap=cmap,
                comp_label=comp_label, ax=ax, same_window=same_window,
                axes_decor=axes_decor)
            if not same_window:
                fig_list.append(f)
        if same_window:  # Main title for same window
            title = '%s' % comp_label
            if self.axes_manager.navigation_dimension == 1:
                plt.title(title)
            else:
                plt.suptitle(title)
        try:
            plt.tight_layout()
        except BaseException:
            pass
        if not same_window:
            if with_factors:
                return fig_list, self._plot_factors_or_pchars(
                    factors, comp_ids=comp_ids, calibrate=calibrate,
                    same_window=same_window, comp_label=comp_label,
                    per_row=per_row)
            else:
                return fig_list
        else:
            if self.axes_manager.navigation_dimension == 1:
                plt.legend(ncol=loadings.shape[0] // 2, loc='best')
                animate_legend(f)
            if with_factors:
                return f, self._plot_factors_or_pchars(factors,
                                                       comp_ids=comp_ids,
                                                       calibrate=calibrate,
                                                       same_window=same_window,
                                                       comp_label=comp_label,
                                                       per_row=per_row)
            else:
                return f

    def _export_factors(self,
                        factors,
                        folder=None,
                        comp_ids=None,
                        multiple_files=True,
                        save_figures=False,
                        save_figures_format='png',
                        factor_prefix=None,
                        factor_format=None,
                        comp_label=None,
                        cmap=plt.cm.gray,
                        plot_shifts=True,
                        plot_char=4,
                        img_data=None,
                        same_window=False,
                        calibrate=True,
                        quiver_color='white',
                        vector_scale=1,
                        no_nans=True, per_row=3):

        from hyperspy._signals.signal2d import Signal2D
        from hyperspy._signals.signal1d import Signal1D

        if multiple_files is None:
            multiple_files = True

        if factor_format is None:
            factor_format = 'hspy'

        # Select the desired factors
        if comp_ids is None:
            comp_ids = range(factors.shape[1])
        elif not hasattr(comp_ids, '__iter__'):
            comp_ids = range(comp_ids)
        mask = np.zeros(factors.shape[1], dtype=np.bool)
        for idx in comp_ids:
            mask[idx] = 1
        factors = factors[:, mask]

        if save_figures is True:
            plt.ioff()
            fac_plots = self._plot_factors_or_pchars(factors,
                                                     comp_ids=comp_ids,
                                                     same_window=same_window,
                                                     comp_label=comp_label,
                                                     img_data=img_data,
                                                     plot_shifts=plot_shifts,
                                                     plot_char=plot_char,
                                                     cmap=cmap,
                                                     per_row=per_row,
                                                     quiver_color=quiver_color,
                                                     vector_scale=vector_scale)
            for idx in range(len(comp_ids)):
                filename = '%s_%02i.%s' % (factor_prefix, comp_ids[idx],
                                           save_figures_format)
                if folder is not None:
                    filename = Path(folder, filename)
                ensure_directory(filename)
                _args = {'dpi': 600,
                         'format': save_figures_format}
                fac_plots[idx].savefig(filename, **_args)
            plt.ion()

        elif multiple_files is False:
            if self.axes_manager.signal_dimension == 2:
                # factor images
                axes_dicts = []
                axes = self.axes_manager.signal_axes[::-1]
                shape = (axes[1].size, axes[0].size)
                factor_data = np.rollaxis(
                    factors.reshape((shape[0], shape[1], -1)), 2)
                axes_dicts.append(axes[0].get_axis_dictionary())
                axes_dicts.append(axes[1].get_axis_dictionary())
                axes_dicts.append({'name': 'factor_index',
                                   'scale': 1.,
                                   'offset': 0.,
                                   'size': int(factors.shape[1]),
                                   'units': 'factor',
                                   'index_in_array': 0, })
                s = Signal2D(factor_data,
                             axes=axes_dicts,
                             metadata={
                                 'General': {'title': '%s from %s' % (
                                     factor_prefix,
                                     self.metadata.General.title),
                                 }})
            elif self.axes_manager.signal_dimension == 1:
                axes = [self.axes_manager.signal_axes[0].get_axis_dictionary(),
                        {'name': 'factor_index',
                         'scale': 1.,
                         'offset': 0.,
                         'size': int(factors.shape[1]),
                         'units': 'factor',
                         'index_in_array': 0,
                         }]
                axes[0]['index_in_array'] = 1
                s = Signal1D(
                    factors.T, axes=axes, metadata={
                        "General": {
                            'title': '%s from %s' %
                            (factor_prefix, self.metadata.General.title), }})
            filename = '%ss.%s' % (factor_prefix, factor_format)
            if folder is not None:
                filename = Path(folder, filename)
            s.save(filename)
        else:  # Separate files
            if self.axes_manager.signal_dimension == 1:

                axis_dict = self.axes_manager.signal_axes[0].\
                    get_axis_dictionary()
                axis_dict['index_in_array'] = 0
                for dim, index in zip(comp_ids, range(len(comp_ids))):
                    s = Signal1D(factors[:, index],
                                 axes=[axis_dict, ],
                                 metadata={
                                     "General": {'title': '%s from %s' % (
                                         factor_prefix,
                                         self.metadata.General.title),
                                     }})
                    filename = '%s-%i.%s' % (factor_prefix,
                                             dim,
                                             factor_format)
                    if folder is not None:
                        filename = Path(folder, filename)
                    s.save(filename)

            if self.axes_manager.signal_dimension == 2:
                axes = self.axes_manager.signal_axes
                axes_dicts = [axes[0].get_axis_dictionary(),
                              axes[1].get_axis_dictionary()]
                axes_dicts[0]['index_in_array'] = 0
                axes_dicts[1]['index_in_array'] = 1

                factor_data = factors.reshape(
                    self.axes_manager._signal_shape_in_array + [-1, ])

                for dim, index in zip(comp_ids, range(len(comp_ids))):
                    im = Signal2D(factor_data[..., index],
                                  axes=axes_dicts,
                                  metadata={
                                      "General": {'title': '%s from %s' % (
                                          factor_prefix,
                                          self.metadata.General.title),
                                      }})
                    filename = '%s-%i.%s' % (factor_prefix,
                                             dim,
                                             factor_format)
                    if folder is not None:
                        filename = Path(folder, filename)
                    im.save(filename)

    def _export_loadings(self,
                         loadings,
                         folder=None,
                         comp_ids=None,
                         multiple_files=True,
                         loading_prefix=None,
                         loading_format="hspy",
                         save_figures_format='png',
                         comp_label=None,
                         cmap=plt.cm.gray,
                         save_figures=False,
                         same_window=False,
                         calibrate=True,
                         no_nans=True,
                         per_row=3):

        from hyperspy._signals.signal2d import Signal2D
        from hyperspy._signals.signal1d import Signal1D

        if multiple_files is None:
            multiple_files = True

        if loading_format is None:
            loading_format = 'hspy'

        if comp_ids is None:
            comp_ids = range(loadings.shape[0])
        elif not hasattr(comp_ids, '__iter__'):
            comp_ids = range(comp_ids)
        mask = np.zeros(loadings.shape[0], dtype=np.bool)
        for idx in comp_ids:
            mask[idx] = 1
        loadings = loadings[mask]

        if save_figures is True:
            plt.ioff()
            sc_plots = self._plot_loadings(loadings, comp_ids=comp_ids,
                                           calibrate=calibrate,
                                           same_window=same_window,
                                           comp_label=comp_label,
                                           cmap=cmap, no_nans=no_nans,
                                           per_row=per_row)
            for idx in range(len(comp_ids)):
                filename = '%s_%02i.%s' % (loading_prefix, comp_ids[idx],
                                           save_figures_format)
                if folder is not None:
                    filename = Path(folder, filename)
                ensure_directory(filename)
                _args = {'dpi': 600,
                         'format': save_figures_format}
                sc_plots[idx].savefig(filename, **_args)
            plt.ion()
        elif multiple_files is False:
            if self.axes_manager.navigation_dimension == 2:
                axes_dicts = []
                axes = self.axes_manager.navigation_axes[::-1]
                shape = (axes[1].size, axes[0].size)
                loading_data = loadings.reshape((-1, shape[0], shape[1]))
                axes_dicts.append(axes[0].get_axis_dictionary())
                axes_dicts[0]['index_in_array'] = 1
                axes_dicts.append(axes[1].get_axis_dictionary())
                axes_dicts[1]['index_in_array'] = 2
                axes_dicts.append({'name': 'loading_index',
                                   'scale': 1.,
                                   'offset': 0.,
                                   'size': int(loadings.shape[0]),
                                   'units': 'factor',
                                   'index_in_array': 0, })
                s = Signal2D(loading_data,
                             axes=axes_dicts,
                             metadata={
                                 "General": {'title': '%s from %s' % (
                                     loading_prefix,
                                     self.metadata.General.title),
                                 }})
            elif self.axes_manager.navigation_dimension == 1:
                cal_axis = self.axes_manager.navigation_axes[0].\
                    get_axis_dictionary()
                cal_axis['index_in_array'] = 1
                axes = [{'name': 'loading_index',
                         'scale': 1.,
                         'offset': 0.,
                         'size': int(loadings.shape[0]),
                         'units': 'comp_id',
                         'index_in_array': 0, },
                        cal_axis]
                s = Signal2D(loadings,
                             axes=axes,
                             metadata={
                                 "General": {'title': '%s from %s' % (
                                     loading_prefix,
                                     self.metadata.General.title),
                                 }})
            filename = '%ss.%s' % (loading_prefix, loading_format)
            if folder is not None:
                filename = Path(folder, filename)
            s.save(filename)
        else:  # Separate files
            if self.axes_manager.navigation_dimension == 1:
                axis_dict = self.axes_manager.navigation_axes[0].\
                    get_axis_dictionary()
                axis_dict['index_in_array'] = 0
                for dim, index in zip(comp_ids, range(len(comp_ids))):
                    s = Signal1D(loadings[index],
                                 axes=[axis_dict, ])
                    filename = '%s-%i.%s' % (loading_prefix,
                                             dim,
                                             loading_format)
                    if folder is not None:
                        filename = Path(folder, filename)
                    s.save(filename)
            elif self.axes_manager.navigation_dimension == 2:
                axes_dicts = []
                axes = self.axes_manager.navigation_axes[::-1]
                shape = (axes[0].size, axes[1].size)
                loading_data = loadings.reshape((-1, shape[0], shape[1]))
                axes_dicts.append(axes[0].get_axis_dictionary())
                axes_dicts[0]['index_in_array'] = 0
                axes_dicts.append(axes[1].get_axis_dictionary())
                axes_dicts[1]['index_in_array'] = 1
                for dim, index in zip(comp_ids, range(len(comp_ids))):
                    s = Signal2D(loading_data[index, ...],
                                 axes=axes_dicts,
                                 metadata={
                                     "General": {'title': '%s from %s' % (
                                         loading_prefix,
                                         self.metadata.General.title),
                                     }})
                    filename = '%s-%i.%s' % (loading_prefix,
                                             dim,
                                             loading_format)
                    if folder is not None:
                        filename = Path(folder, filename)
                    s.save(filename)

    def plot_decomposition_factors(self,
                                   comp_ids=None,
                                   calibrate=True,
                                   same_window=True,
                                   title=None,
                                   cmap=plt.cm.gray,
                                   per_row=3,
                                   **kwargs,
                                   ):
        """Plot factors from a decomposition. In case of 1D signal axis, each
        factors line can be toggled on and off by clicking on their
        corresponding line in the legend.

        Parameters
        ----------
        comp_ids : None, int, or list (of ints)
            If `comp_ids` is ``None``, maps of all components will be
            returned if the `output_dimension` was defined when executing
            :py:meth:`~hyperspy.learn.mva.MVA.decomposition`. Otherwise it
            raises a :py:exc:`ValueError`.
            If `comp_ids` is an int, maps of components with ids from 0 to
            the given value will be returned. If `comp_ids` is a list of
            ints, maps of components with ids contained in the list will be
            returned.
        calibrate : bool
            If ``True``, calibrates plots where calibration is available
            from the axes_manager.  If ``False``, plots are in pixels/channels.
        same_window : bool
            If ``True``, plots each factor to the same window.  They are
            not scaled. Default is ``True``.
        title : str
            Title of the matplotlib plot or label of the line in the legend
            when the dimension of factors is 1 and ``same_window`` is ``True``.
        cmap : :py:class:`~matplotlib.colors.Colormap`
            The colormap used for the factor images, or for peak
            characteristics. Default is the matplotlib gray colormap
            (``plt.cm.gray``).
        per_row : int
            The number of plots in each row, when the `same_window`
            parameter is ``True``.

        See also
        --------
        plot_decomposition_loadings, plot_decomposition_results

        """
        if self.axes_manager.signal_dimension > 2:
            raise NotImplementedError("This method cannot plot factors of "
                                      "signals of dimension higher than 2."
                                      "You can use "
                                      "`plot_decomposition_results` instead.")
        if self.learning_results.factors is None:
            raise RuntimeError("No learning results found. A 'decomposition' "
                               "needs to be performed first.")
        if same_window is None:
            same_window = True
        if self.learning_results.factors is None:
            raise RuntimeError("Run a decomposition first.")
        factors = self.learning_results.factors
        if comp_ids is None:
            if self.learning_results.output_dimension:
                comp_ids = self.learning_results.output_dimension
            else:
                raise ValueError(
                    "Please provide the number of components to plot via the "
                    "`comp_ids` argument.")
        if title is None:
            title = self._get_plot_title('Decomposition factors of',
                                         same_window=same_window)

        return self._plot_factors_or_pchars(factors,
                                            comp_ids=comp_ids,
                                            calibrate=calibrate,
                                            same_window=same_window,
                                            comp_label=title,
                                            cmap=cmap,
                                            per_row=per_row)

    def plot_bss_factors(
        self,
        comp_ids=None,
        calibrate=True,
        same_window=True,
        title=None,
        cmap=plt.cm.gray,
        per_row=3,
        **kwargs,
        ):
        """Plot factors from blind source separation results. In case of 1D
        signal axis, each factors line can be toggled on and off by clicking
        on their corresponding line in the legend.

        Parameters
        ----------

        comp_ids : None, int, or list (of ints)
            If `comp_ids` is ``None``, maps of all components will be
            returned. If it is an int, maps of components with ids from 0 to
            the given value will be returned. If `comp_ids` is a list of
            ints, maps of components with ids contained in the list will be
            returned.
        calibrate : bool
            If ``True``, calibrates plots where calibration is available
            from the axes_manager.  If ``False``, plots are in pixels/channels.
        same_window : bool
            if ``True``, plots each factor to the same window.  They are
            not scaled. Default is ``True``.
        title : str
            Title of the matplotlib plot or label of the line in the legend
            when the dimension of factors is 1 and ``same_window`` is ``True``.
        cmap : :py:class:`~matplotlib.colors.Colormap`
            The colormap used for the factor images, or for peak
            characteristics. Default is the matplotlib gray colormap
            (``plt.cm.gray``).
        per_row : int
            The number of plots in each row, when the `same_window`
            parameter is ``True``.

        See also
        --------
        plot_bss_loadings, plot_bss_results

        """
        if self.axes_manager.signal_dimension > 2:
            raise NotImplementedError("This method cannot plot factors of "
                                      "signals of dimension higher than 2."
                                      "You can use "
                                      "`plot_decomposition_results` instead.")
        if self.learning_results.bss_factors is None:
            raise RuntimeError("No learning results found. A "
                               "'blind_source_separation' needs to be "
                               "performed first.")

        if same_window is None:
            same_window = True
        factors = self.learning_results.bss_factors
        if title is None:
            title = self._get_plot_title('BSS factors of',
                                         same_window=same_window)

        return self._plot_factors_or_pchars(factors,
                                            comp_ids=comp_ids,
                                            calibrate=calibrate,
                                            same_window=same_window,
                                            comp_label=title,
                                            per_row=per_row)

    def plot_decomposition_loadings(self,
                                    comp_ids=None,
                                    calibrate=True,
                                    same_window=True,
                                    title=None,
                                    with_factors=False,
                                    cmap=plt.cm.gray,
                                    no_nans=False,
                                    per_row=3,
                                    axes_decor='all',
                                    **kwargs,
                                    ):
        """Plot loadings from a decomposition. In case of 1D navigation axis,
        each loading line can be toggled on and off by clicking on the legended
        line.

        Parameters
        ----------
        comp_ids : None, int, or list (of ints)
            If `comp_ids` is ``None``, maps of all components will be
            returned if the `output_dimension` was defined when executing
            :py:meth:`~hyperspy.learn.mva.MVA.decomposition`.
            Otherwise it raises a :py:exc:`ValueError`.
            If `comp_ids` is an int, maps of components with ids from 0 to
            the given value will be returned. If `comp_ids` is a list of
            ints, maps of components with ids contained in the list will be
            returned.
        calibrate : bool
            if ``True``, calibrates plots where calibration is available
            from the axes_manager. If ``False``, plots are in pixels/channels.
        same_window : bool
            if ``True``, plots each factor to the same window. They are
            not scaled. Default is ``True``.
        title : str
            Title of the matplotlib plot or label of the line in the legend
            when the dimension of loadings is 1 and ``same_window`` is ``True``.
        with_factors : bool
            If ``True``, also returns figure(s) with the factors for the
            given comp_ids.
        cmap : :py:class:`~matplotlib.colors.Colormap`
            The colormap used for the loadings images, or for peak
            characteristics. Default is the matplotlib gray colormap
            (``plt.cm.gray``).
        no_nans : bool
            If ``True``, removes ``NaN``'s from the loading plots.
        per_row : int
            The number of plots in each row, when the `same_window`
            parameter is ``True``.
        axes_decor : str or None, optional
            One of: ``'all'``, ``'ticks'``, ``'off'``, or ``None``
            Controls how the axes are displayed on each image; default is
            ``'all'``
            If ``'all'``, both ticks and axis labels will be shown.
            If ``'ticks'``, no axis labels will be shown, but ticks/labels will.
            If ``'off'``, all decorations and frame will be disabled.
            If ``None``, no axis decorations will be shown, but ticks/frame
            will.

        See also
        --------
        plot_decomposition_factors, plot_decomposition_results

        """
        if self.axes_manager.navigation_dimension > 2:
            raise NotImplementedError("This method cannot plot loadings of "
                                      "dimension higher than 2."
                                      "You can use "
                                      "`plot_decomposition_results` instead.")
        if self.learning_results.loadings is None:
            raise RuntimeError("No learning results found. A 'decomposition' "
                               "needs to be performed first.")
        if same_window is None:
            same_window = True
        if self.learning_results.loadings is None:
            raise RuntimeError("Run a decomposition first.")
        loadings = self.learning_results.loadings.T
        if with_factors:
            factors = self.learning_results.factors
        else:
            factors = None

        if comp_ids is None:
            if self.learning_results.output_dimension:
                comp_ids = self.learning_results.output_dimension
            else:
                raise ValueError(
                    "Please provide the number of components to plot via the "
                    "`comp_ids` argument")

        if title is None:
            title = self._get_plot_title(
                'Decomposition loadings of', same_window=same_window)

        return self._plot_loadings(
            loadings,
            comp_ids=comp_ids,
            with_factors=with_factors,
            factors=factors,
            same_window=same_window,
            comp_label=title,
            cmap=cmap,
            no_nans=no_nans,
            per_row=per_row,
            axes_decor=axes_decor)

    def plot_bss_loadings(self,
                          comp_ids=None,
                          calibrate=True,
                          same_window=True,
                          title=None,
                          with_factors=False,
                          cmap=plt.cm.gray,
                          no_nans=False,
                          per_row=3,
                          axes_decor='all',
                          **kwargs,
                          ):
        """Plot loadings from blind source separation results. In case of 1D
        navigation axis, each loading line can be toggled on and off by
        clicking on their corresponding line in the legend.

        Parameters
        ----------
        comp_ids : None, int, or list (of ints)
            If `comp_ids` is ``None``, maps of all components will be
            returned. If it is an int, maps of components with ids from 0 to
            the given value will be returned. If `comp_ids` is a list of
            ints, maps of components with ids contained in the list will be
            returned.
        calibrate : bool
            if ``True``, calibrates plots where calibration is available
            from the axes_manager.  If ``False``, plots are in pixels/channels.
        same_window : bool
            If ``True``, plots each factor to the same window. They are
            not scaled. Default is ``True``.
        title : str
            Title of the matplotlib plot or label of the line in the legend
            when the dimension of loadings is 1 and ``same_window`` is ``True``.
        with_factors : bool
            If `True`, also returns figure(s) with the factors for the
            given `comp_ids`.
        cmap : :py:class:`~matplotlib.colors.Colormap`
            The colormap used for the loading image, or for peak
            characteristics,. Default is the matplotlib gray colormap
            (``plt.cm.gray``).
        no_nans : bool
            If ``True``, removes ``NaN``'s from the loading plots.
        per_row : int
            The number of plots in each row, when the `same_window`
            parameter is ``True``.
        axes_decor : str or None, optional
            One of: ``'all'``, ``'ticks'``, ``'off'``, or ``None``
            Controls how the axes are displayed on each image;
            default is ``'all'``
            If ``'all'``, both ticks and axis labels will be shown
            If ``'ticks'``, no axis labels will be shown, but ticks/labels will
            If ``'off'``, all decorations and frame will be disabled
            If ``None``, no axis decorations will be shown, but ticks/frame will

        See also
        --------
        plot_bss_factors, plot_bss_results

        """
        if self.axes_manager.navigation_dimension > 2:
            raise NotImplementedError("This method cannot plot loadings of "
                                      "dimension higher than 2."
                                      "You can use "
                                      "`plot_bss_results` instead.")
        if self.learning_results.bss_loadings is None:
            raise RuntimeError("No learning results found. A "
                               "'blind_source_separation' needs to be "
                               "performed first.")
        if same_window is None:
            same_window = True
        if title is None:
            title = self._get_plot_title(
                'BSS loadings of', same_window=same_window)
        loadings = self.learning_results.bss_loadings.T
        if with_factors:
            factors = self.learning_results.bss_factors
        else:
            factors = None
        return self._plot_loadings(
            loadings,
            comp_ids=comp_ids,
            with_factors=with_factors,
            factors=factors,
            same_window=same_window,
            comp_label=title,
            cmap=cmap,
            no_nans=no_nans,
            per_row=per_row,
            axes_decor=axes_decor)

    def _get_plot_title(self, base_title='Loadings', same_window=True):
        title_md = self.metadata.General.title
        title = "%s %s" % (base_title, title_md)
        if title_md == '':  # remove the 'of' if 'title' is a empty string
            title = title.replace(' of ', '')
        if not same_window:
            title = title.replace('loadings', 'loading')
        return title

    def export_decomposition_results(self, comp_ids=None,
                                     folder=None,
                                     calibrate=True,
                                     factor_prefix='factor',
                                     factor_format="hspy",
                                     loading_prefix='loading',
                                     loading_format="hspy",
                                     comp_label=None,
                                     cmap=plt.cm.gray,
                                     same_window=False,
                                     multiple_files=True,
                                     no_nans=True,
                                     per_row=3,
                                     save_figures=False,
                                     save_figures_format='png'):
        """Export results from a decomposition to any of the supported
        formats.

        Parameters
        ----------
        comp_ids : None, int, or list (of ints)
            If None, returns all components/loadings.
            If an int, returns components/loadings with ids from 0 to the
            given value.
            If a list of ints, returns components/loadings with ids provided in
            the given list.
        folder : str or None
            The path to the folder where the file will be saved.
            If ``None``, the current folder is used by default.
        factor_prefix : str
            The prefix that any exported filenames for factors/components
            begin with
        factor_format : str
            The extension of the format that you wish to save the factors to.
            Default is ``'hspy'``. See `loading_format` for more details.
        loading_prefix : str
            The prefix that any exported filenames for factors/components
            begin with
        loading_format : str
            The extension of the format that you wish to save to. default
            is ``'hspy'``. The format determines the kind of output:

                * For image formats (``'tif'``, ``'png'``, ``'jpg'``, etc.),
                  plots are created using the plotting flags as below, and saved
                  at 600 dpi. One plot is saved per loading.
                * For multidimensional formats (``'rpl'``, ``'hspy'``), arrays
                  are saved in single files.  All loadings are contained in the
                  one file.
                * For spectral formats (``'msa'``), each loading is saved to a
                  separate file.

        multiple_files : bool
            If ``True``, one file will be created for each factor and loading.
            Otherwise, only two files will be created, one for
            the factors and another for the loadings. The default value can
            be chosen in the preferences.
        save_figures : bool
            If ``True`` the same figures that are obtained when using the plot
            methods will be saved with 600 dpi resolution

        Note
        ----
        The following parameters are only used when ``save_figures = True``:

        Other Parameters
        ----------------
        calibrate : :py:class:`bool`
            If ``True``, calibrates plots where calibration is available
            from the axes_manager. If ``False``, plots are in pixels/channels.
        same_window : :py:class:`bool`
            If ``True``, plots each factor to the same window.
        comp_label : :py:class:`str`
            the label that is either the plot title (if plotting in separate
            windows) or the label in the legend (if plotting in the same window)
        cmap : :py:class:`~matplotlib.colors.Colormap`
            The colormap used for images, such as factors, loadings, or for peak
            characteristics. Default is the matplotlib gray colormap
            (``plt.cm.gray``).
        per_row : :py:class:`int`
            The number of plots in each row, when the `same_window`
            parameter is ``True``.
        save_figures_format : :py:class:`str`
            The image format extension.

        See also
        --------
        get_decomposition_factors, get_decomposition_loadings
        """

        factors = self.learning_results.factors
        loadings = self.learning_results.loadings.T
        self._export_factors(factors,
                             folder=folder,
                             comp_ids=comp_ids,
                             calibrate=calibrate,
                             multiple_files=multiple_files,
                             factor_prefix=factor_prefix,
                             factor_format=factor_format,
                             comp_label=comp_label,
                             save_figures=save_figures,
                             cmap=cmap,
                             no_nans=no_nans,
                             same_window=same_window,
                             per_row=per_row,
                             save_figures_format=save_figures_format)
        self._export_loadings(loadings,
                              comp_ids=comp_ids, folder=folder,
                              calibrate=calibrate,
                              multiple_files=multiple_files,
                              loading_prefix=loading_prefix,
                              loading_format=loading_format,
                              comp_label=comp_label,
                              cmap=cmap,
                              save_figures=save_figures,
                              same_window=same_window,
                              no_nans=no_nans,
                              per_row=per_row)

    def export_cluster_results(self,
                               cluster_ids=None,
                               folder=None,
                               calibrate=True,
                               center_prefix='cluster_center',
                               center_format="hspy",
                               membership_prefix='cluster_label',
                               membership_format="hspy",
                               comp_label=None,
                               cmap=plt.cm.gray,
                               same_window=False,
                               multiple_files=True,
                               no_nans=True,
                               per_row=3,
                               save_figures=False,
                               save_figures_format='png'):
        """Export results from a cluster analysis to any of the supported
        formats.

        Parameters
        ----------
        cluster_ids : None, int, or list of ints
            if None, returns all clusters/centers.
            if int, returns clusters/centers with ids from 0 to
            given int.
            if list of ints, returnsclusters/centers with ids in
            given list.
        folder : str or None
            The path to the folder where the file will be saved.
            If `None` the
            current folder is used by default.
        center_prefix : string
            The prefix that any exported filenames for
            cluster centers
            begin with
        center_format : string
            The extension of the format that you wish to save to. Default is
            "hspy". See `loading format` for more details.
        label_prefix : string
            The prefix that any exported filenames for
            cluster labels
            begin with
        label_format : string
            The extension of the format that you wish to save to. default
            is "hspy". The format determines the kind of output.

                * For image formats (``'tif'``, ``'png'``, ``'jpg'``, etc.),
                  plots are created using the plotting flags as below, and saved
                  at 600 dpi. One plot is saved per loading.
                * For multidimensional formats (``'rpl'``, ``'hspy'``), arrays
                  are saved in single files.  All loadings are contained in the
                  one file.
                * For spectral formats (``'msa'``), each loading is saved to a
                  separate file.

        multiple_files : bool
            If True, on exporting a file per center will
            be created. Otherwise only two files will be created, one for
            the centers and another for the membership. The default value can
            be chosen in the preferences.
        save_figures : bool
            If True the same figures that are obtained when using the plot
            methods will be saved with 600 dpi resolution

        Plotting options (for save_figures = True ONLY)
        ----------------------------------------------

        calibrate : bool
            if True, calibrates plots where calibration is available
            from
            the axes_manager.  If False, plots are in pixels/channels.
        same_window : bool
            if True, plots each factor to the same window.
        comp_label : string, the label that is either the plot title
            (if plotting in separate windows) or the label in the legend
            (if plotting in the same window)
        cmap : The colormap used for the factor image, or for peak
            characteristics, the colormap used for the scatter plot of
            some peak characteristic.
        per_row : int, the number of plots in each row, when the
        same_window
            parameter is True.
        save_figures_format : str
            The image format extension.

        See Also
        --------
        get_cluster_signals,
        get_cluster_labels.

        """

        factors = self.learning_results.cluster_centers.T
        loadings = self.learning_results.cluster_labels
        self._export_factors(factors,
                             folder=folder,
                             comp_ids=cluster_ids,
                             calibrate=calibrate,
                             multiple_files=multiple_files,
                             factor_prefix=center_prefix,
                             factor_format=center_format,
                             comp_label=comp_label,
                             save_figures=save_figures,
                             cmap=cmap,
                             no_nans=no_nans,
                             same_window=same_window,
                             per_row=per_row,
                             save_figures_format=save_figures_format)
        self._export_loadings(loadings,
                              comp_ids=cluster_ids,
                              folder=folder,
                              calibrate=calibrate,
                              multiple_files=multiple_files,
                              loading_prefix=membership_prefix,
                              loading_format=membership_format,
                              comp_label=comp_label,
                              cmap=cmap,
                              save_figures=save_figures,
                              same_window=same_window,
                              no_nans=no_nans,
                              per_row=per_row)

    def export_bss_results(self,
                           comp_ids=None,
                           folder=None,
                           calibrate=True,
                           multiple_files=True,
                           save_figures=False,
                           factor_prefix='bss_factor',
                           factor_format="hspy",
                           loading_prefix='bss_loading',
                           loading_format="hspy",
                           comp_label=None, cmap=plt.cm.gray,
                           same_window=False,
                           no_nans=True,
                           per_row=3,
                           save_figures_format='png'):
        """Export results from ICA to any of the supported formats.

        Parameters
        ----------
        comp_ids : None, int, or list (of ints)
            If None, returns all components/loadings.
            If an int, returns components/loadings with ids from 0 to the
            given value.
            If a list of ints, returns components/loadings with ids provided in
            the given list.
        folder : str or None
            The path to the folder where the file will be saved.
            If ``None`` the current folder is used by default.
        factor_prefix : str
            The prefix that any exported filenames for factors/components
            begin with
        factor_format : str
            The extension of the format that you wish to save the factors to.
            Default is ``'hspy'``. See `loading_format` for more details.
        loading_prefix : str
            The prefix that any exported filenames for factors/components
            begin with
        loading_format : str
            The extension of the format that you wish to save to. default
            is ``'hspy'``. The format determines the kind of output:

                * For image formats (``'tif'``, ``'png'``, ``'jpg'``, etc.),
                  plots are created using the plotting flags as below, and saved
                  at 600 dpi. One plot is saved per loading.
                * For multidimensional formats (``'rpl'``, ``'hspy'``), arrays
                  are saved in single files.  All loadings are contained in the
                  one file.
                * For spectral formats (``'msa'``), each loading is saved to a
                  separate file.

        multiple_files : bool
            If ``True``, one file will be created for each factor and loading.
            Otherwise, only two files will be created, one for
            the factors and another for the loadings. The default value can
            be chosen in the preferences.
        save_figures : bool
            If ``True``, the same figures that are obtained when using the plot
            methods will be saved with 600 dpi resolution

        Note
        ----
        The following parameters are only used when ``save_figures = True``:

        Other Parameters
        ----------------
        calibrate : :py:class:`bool`
            If ``True``, calibrates plots where calibration is available
            from the axes_manager. If ``False``, plots are in pixels/channels.
        same_window : :py:class:`bool`
            If ``True``, plots each factor to the same window.
        comp_label : :py:class:`str`
            the label that is either the plot title (if plotting in separate
            windows) or the label in the legend (if plotting in the same window)
        cmap : :py:class:`~matplotlib.colors.Colormap`
            The colormap used for images, such as factors, loadings, or
            for peak characteristics. Default is the matplotlib gray colormap
            (``plt.cm.gray``).
        per_row : :py:class:`int`
            The number of plots in each row, when the `same_window`
            parameter is ``True``.
        save_figures_format : :py:class:`str`
            The image format extension.

        See also
        --------
        get_bss_factors, get_bss_loadings
        """

        factors = self.learning_results.bss_factors
        loadings = self.learning_results.bss_loadings.T
        self._export_factors(factors,
                             folder=folder,
                             comp_ids=comp_ids,
                             calibrate=calibrate,
                             multiple_files=multiple_files,
                             factor_prefix=factor_prefix,
                             factor_format=factor_format,
                             comp_label=comp_label,
                             save_figures=save_figures,
                             cmap=cmap,
                             no_nans=no_nans,
                             same_window=same_window,
                             per_row=per_row,
                             save_figures_format=save_figures_format)

        self._export_loadings(loadings,
                              comp_ids=comp_ids,
                              folder=folder,
                              calibrate=calibrate,
                              multiple_files=multiple_files,
                              loading_prefix=loading_prefix,
                              loading_format=loading_format,
                              comp_label=comp_label,
                              cmap=cmap,
                              save_figures=save_figures,
                              same_window=same_window,
                              no_nans=no_nans,
                              per_row=per_row,
                              save_figures_format=save_figures_format)

    def _get_loadings(self, loadings):
        if loadings is None:
            raise RuntimeError("No learning results found.")
        from hyperspy.api import signals
        data = loadings.T.reshape(
            (-1,) + self.axes_manager.navigation_shape[::-1])
        if data.shape[0] > 1:
            signal = signals.BaseSignal(
                data,
                axes=(
                    [{"size": data.shape[0], "navigate": True}] +
                    self.axes_manager._get_navigation_axes_dicts()))
            for axis in signal.axes_manager._axes[1:]:
                axis.navigate = False
        else:
            signal = self._get_navigation_signal(data.squeeze())
        return signal

    def _get_factors(self, factors):
        if factors is None:
            raise RuntimeError("No learning results found.")
        signal = self.__class__(
            factors.T.reshape((-1,) + self.axes_manager.signal_shape[::-1]),
            axes=[{"size": factors.shape[-1], "navigate": True}] +
            self.axes_manager._get_signal_axes_dicts())
        signal.set_signal_type(self.metadata.Signal.signal_type)
        for axis in signal.axes_manager._axes[1:]:
            axis.navigate = False
        return signal

    def get_decomposition_loadings(self):
        """Return the decomposition loadings.

        Returns
        -------
        signal : :py:class:`~hyperspy.signal.BaseSignal` (or subclass)

        See also
        --------
        get_decomposition_factors, export_decomposition_results

        """
        if self.learning_results.loadings is None:
            raise RuntimeError("Run a decomposition first.")
        signal = self._get_loadings(self.learning_results.loadings)
        signal.axes_manager._axes[0].name = "Decomposition component index"
        signal.metadata.General.title = "Decomposition loadings of " + \
            self.metadata.General.title
        return signal

    def get_decomposition_factors(self):
        """Return the decomposition factors.

        Returns
        -------
        signal : :py:class:`~hyperspy.signal.BaseSignal` (or subclass)

        See also
        --------
        get_decomposition_loadings, export_decomposition_results

        """
        if self.learning_results.factors is None:
            raise RuntimeError("Run a decomposition first.")
        signal = self._get_factors(self.learning_results.factors)
        signal.axes_manager._axes[0].name = "Decomposition component index"
        signal.metadata.General.title = ("Decomposition factors of " +
                                         self.metadata.General.title)
        return signal

    def get_bss_loadings(self):
        """Return the blind source separation loadings.

        Returns
        -------
        signal : :py:class:`~hyperspy.signal.BaseSignal` (or subclass)

        See also
        --------
        get_bss_factors, export_bss_results

        """
        signal = self._get_loadings(
            self.learning_results.bss_loadings)
        signal.axes_manager[0].name = "BSS component index"
        signal.metadata.General.title = ("BSS loadings of " +
                                         self.metadata.General.title)
        return signal

    def get_bss_factors(self):
        """Return the blind source separation factors.

        Returns
        -------
        signal : :py:class:`~hyperspy.signal.BaseSignal` (or subclass)

        See also
        --------
        get_bss_loadings, export_bss_results

        """
        signal = self._get_factors(self.learning_results.bss_factors)
        signal.axes_manager[0].name = "BSS component index"
        signal.metadata.General.title = ("BSS factors of " +
                                         self.metadata.General.title)
        return signal

    def plot_bss_results(self,
                         factors_navigator="smart_auto",
                         loadings_navigator="smart_auto",
                         factors_dim=2,
                         loadings_dim=2,):
        """Plot the blind source separation factors and loadings.

        Unlike :py:meth:`~hyperspy.signal.MVATools.plot_bss_factors` and
        :py:meth:`~hyperspy.signal.MVATools.plot_bss_loadings`,
        this method displays one component at a time. Therefore it provides a
        more compact visualization than then other two methods.
        The loadings and factors are displayed in different windows and each
        has its own navigator/sliders to navigate them if they are
        multidimensional. The component index axis is synchronized between
        the two.

        Parameters
        ----------
        factors_navigator : str, None, or :py:class:`~hyperspy.signal.BaseSignal` (or subclass)
            One of: ``'smart_auto'``, ``'auto'``, ``None``, ``'spectrum'`` or a
            :py:class:`~hyperspy.signal.BaseSignal` object.
            ``'smart_auto'`` (default) displays sliders if the navigation
            dimension is less than 3. For a description of the other options
            see the :py:meth:`~hyperspy.signal.BaseSignal.plot` documentation
            for details.
        loadings_navigator : str, None, or :py:class:`~hyperspy.signal.BaseSignal` (or subclass)
            See the `factors_navigator` parameter
        factors_dim : int
            Currently HyperSpy cannot plot a signal when the signal dimension is
            higher than two. Therefore, to visualize the BSS results when the
            factors or the loadings have signal dimension greater than 2,
            the data can be viewed as spectra (or images) by setting this
            parameter to 1 (or 2). (The default is 2)
        loadings_dim : int
            See the ``factors_dim`` parameter

        See also
        --------
        plot_bss_factors, plot_bss_loadings, plot_decomposition_results

        """
        factors = self.get_bss_factors()
        loadings = self.get_bss_loadings()
        _plot_x_results(factors=factors, loadings=loadings,
                        factors_navigator=factors_navigator,
                        loadings_navigator=loadings_navigator,
                        factors_dim=factors_dim,
                        loadings_dim=loadings_dim)

    def plot_decomposition_results(self,
                                   factors_navigator="smart_auto",
                                   loadings_navigator="smart_auto",
                                   factors_dim=2,
                                   loadings_dim=2):
        """Plot the decomposition factors and loadings.

        Unlike :py:meth:`~hyperspy.signal.MVATools.plot_decomposition_factors`
        and :py:meth:`~hyperspy.signal.MVATools.plot_decomposition_loadings`,
        this method displays one component at a time. Therefore it provides a
        more compact visualization than then other two methods. The loadings
        and factors are displayed in different windows and each has its own
        navigator/sliders to navigate them if they are multidimensional. The
        component index axis is synchronized between the two.

        Parameters
        ----------
        factors_navigator : str, None, or :py:class:`~hyperspy.signal.BaseSignal` (or subclass)
            One of: ``'smart_auto'``, ``'auto'``, ``None``, ``'spectrum'`` or a
            :py:class:`~hyperspy.signal.BaseSignal` object.
            ``'smart_auto'`` (default) displays sliders if the navigation
            dimension is less than 3. For a description of the other options
            see the :py:meth:`~hyperspy.signal.BaseSignal.plot` documentation
            for details.
        loadings_navigator : str, None, or :py:class:`~hyperspy.signal.BaseSignal` (or subclass)
            See the `factors_navigator` parameter
        factors_dim : int
            Currently HyperSpy cannot plot a signal when the signal dimension is
            higher than two. Therefore, to visualize the BSS results when the
            factors or the loadings have signal dimension greater than 2,
            the data can be viewed as spectra (or images) by setting this
            parameter to 1 (or 2). (The default is 2)
        loadings_dim : int
            See the ``factors_dim`` parameter

        See also
        --------
        plot_decomposition_factors, plot_decomposition_loadings,
        plot_bss_results

        """

        factors = self.get_decomposition_factors()
        loadings = self.get_decomposition_loadings()
        _plot_x_results(factors=factors, loadings=loadings,
                        factors_navigator=factors_navigator,
                        loadings_navigator=loadings_navigator,
                        factors_dim=factors_dim,
                        loadings_dim=loadings_dim)

    def get_cluster_labels(self, merged=False):
        """Return cluster labels as a Signal.

        Parameters
        ----------
        merged : bool
            If False the cluster label signal has a navigation axes of length
            number_of_clusters and the signal along the the navigation
            direction is binary - 0 the point is not in the cluster, 1 it is
            included. If True, the cluster labels are merged (no navigation
            axes). The value of the signal at any point will be between -1 and
            the number of clusters. -1 represents the points that
            were masked for cluster analysis if any.

        See Also
        --------
        get_cluster_signals

        Returns
        -------
        signal Hyperspy signal of cluster labels
        """
        if self.learning_results.cluster_labels is None:
            raise RuntimeError(
                "Cluster analysis needs to be performed first.")
        if merged:
            data = (np.arange(1, self.learning_results.number_of_clusters + 1)
                    [:, np.newaxis] *
                    self.learning_results.cluster_labels ).sum(0) - 1
            label_signal = self._get_loadings(data)
        else:
            label_signal = self._get_loadings(
                self.learning_results.cluster_labels.T)
            label_signal.axes_manager._axes[0].name = "Cluster index"
        label_signal.metadata.General.title = (
            "Cluster labels of " + self.metadata.General.title)
        return label_signal

    def _get_cluster_signals_factors(self, signal):
        if self.learning_results.cluster_centroid_signals is None:
            raise RuntimeError("Cluster analysis needs to be performed first.")
        if signal == "mean":
            members = self.learning_results.cluster_labels.sum(1, keepdims=True)
            cs = self.learning_results.cluster_sum_signals / members
        elif signal == "sum":
            cs=self.learning_results.cluster_sum_signals
        elif signal == "centroid":
            cs=self.learning_results.cluster_centroid_signals
        return cs

    def get_cluster_signals(self, signal="mean"):
        """Return the cluster centers as a Signal.

        Parameters
        ----------
        %s

        See Also
        --------
        get_cluster_labels

        """
        cs = self._get_cluster_signals_factors(signal=signal)
        signal = self._get_factors(cs.T)
        signal.axes_manager._axes[0].name="Cluster index"
        signal.metadata.General.title = (
            f"Cluster {signal} signals of {self.metadata.General.title}")
        return signal
    get_cluster_signals.__doc__ %= (CLUSTER_SIGNALS_ARG)

    def get_cluster_distances(self):
        """Euclidian distances to the centroid of each cluster

        See Also
        --------
        get_cluster_signals

        Returns
        -------
        signal
            Hyperspy signal of cluster distances

        """
        if self.learning_results.cluster_distances is None:
            raise RuntimeError("Cluster analysis needs to be performed first.")
        distance_signal = self._get_loadings(self.learning_results.cluster_distances.T)
        distance_signal.axes_manager._axes[0].name = "Cluster index"
        distance_signal.metadata.General.title = \
            "Cluster distances of " + self.metadata.General.title
        return distance_signal


    def plot_cluster_signals(
        self,
        signal="mean",
        cluster_ids=None,
        calibrate=True,
        same_window=True,
        title=None,
        per_row=3):
        """Plot centers from a cluster analysis.

        Parameters
        ----------
        %s
        cluster_ids : None, int, or list of ints
            if None, returns maps of all clusters.
            if int, returns maps of clusters with ids from 0 to given
            int.
            if list of ints, returns maps of clusters with ids in
            given list.
        calibrate :
            if True, calibrates plots where calibration is available
            from the axes_manager. If False, plots are in pixels/channels.
        same_window : bool
            if True, plots each center to the same window.  They are
            not scaled.
        title : str
            Title of the matplotlib plot or label of the line in the legend
            when the dimension of loadings is 1 and ``same_window`` is ``True``.
        per_row : int
            the number of plots in each row, when the same_window parameter is
            True.

        See Also
        --------
        plot_cluster_labels

        """
        if self.axes_manager.signal_dimension > 2:
            raise NotImplementedError("This method cannot plot factors of "
                                      "signals of dimension higher than 2.")
        cs = self._get_cluster_signals_factors(signal=signal)
        if same_window is None:
            same_window = True
        factors = cs.T

        if cluster_ids is None:
            cluster_ids = range(factors.shape[1])

        if title is None:
            title = self._get_plot_title(
                'Cluster centers of', same_window=same_window)

        return self._plot_factors_or_pchars(factors,
                                            comp_ids=cluster_ids,
                                            calibrate=calibrate,
                                            same_window=same_window,
                                            comp_label=title,
                                            per_row=per_row)
    plot_cluster_signals.__doc__ %= (CLUSTER_SIGNALS_ARG)

    def plot_cluster_labels(
        self,
        cluster_ids=None,
        calibrate=True,
        same_window=True,
        with_centers=False,
        cmap=plt.cm.gray,
        no_nans=False,
        per_row=3,
        axes_decor='all',
        title=None,
        **kwargs):
        """Plot cluster labels from a cluster analysis. In case of 1D navigation axis,
        each loading line can be toggled on and off by clicking on the legended
        line.

        Parameters
        ----------

        cluster_ids : None, int, or list of ints
            if None (default), returns maps of all components using the
            number_of_cluster was defined when
            executing ``cluster``. Otherwise it raises a ValueError.
            if int, returns maps of cluster labels with ids from 0 to
            given int.
            if list of ints, returns maps of cluster labels with ids in
            given list.
        calibrate : bool
            if True, calibrates plots where calibration is available
            from the axes_manager. If False, plots are in pixels/channels.
        same_window : bool
            if True, plots each factor to the same window.  They are
            not scaled. Default is True.
        title : str
            Title of the matplotlib plot or label of the line in the legend
            when the dimension of labels is 1 and ``same_window`` is ``True``.
        with_centers : bool
            If True, also returns figure(s) with the cluster centers for the
            given cluster_ids.
        cmap : matplotlib colormap
            The colormap used for the factor image, or for peak
            characteristics, the colormap used for the scatter plot of
            some peak characteristic.
        no_nans : bool
            If True, removes NaN's from the loading plots.
        per_row : int
            the number of plots in each row, when the same_window
            parameter is True.
        axes_decor : {'all', 'ticks', 'off', None}, optional
            Controls how the axes are displayed on each image; default is 'all'
            If 'all', both ticks and axis labels will be shown
            If 'ticks', no axis labels will be shown, but ticks/labels will
            If 'off', all decorations and frame will be disabled
            If None, no axis decorations will be shown, but ticks/frame will

        See Also
        --------
        plot_cluster_signals, plot_cluster_results.

        """
        if self.axes_manager.navigation_dimension > 2:
            raise NotImplementedError("This method cannot plot labels of "
                                      "dimension higher than 2."
                                      "You can use "
                                      "`plot_cluster_results` instead.")
        if same_window is None:
            same_window = True
        labels = self.learning_results.cluster_labels.astype("uint")
        if with_centers:
            centers = self.learning_results.cluster_centers.T
        else:
            centers = None

        if cluster_ids is None:
            cluster_ids = range(labels.shape[0])

        if title is None:
            title = self._get_plot_title(
                'Cluster labels of', same_window=same_window)

        return self._plot_loadings(labels,
                                   comp_ids=cluster_ids,
                                   with_factors=with_centers,
                                   factors=centers,
                                   same_window=same_window,
                                   comp_label=title,
                                   cmap=cmap,
                                   no_nans=no_nans,
                                   per_row=per_row,
                                   axes_decor=axes_decor)


    def plot_cluster_distances(
        self,
        cluster_ids=None,
        calibrate=True,
        same_window=True,
        with_centers=False,
        cmap=plt.cm.gray,
        no_nans=False,
        per_row=3,
        axes_decor='all',
        title=None,
        **kwargs):
        """Plot the euclidian distances to the centroid of each cluster.

        In case of 1D navigation axis, each line can be toggled on and
        off by clicking on the corresponding line in the legend.

        Parameters
        ----------
        cluster_ids : None, int, or list of ints
            if None (default), returns maps of all components using the
            number_of_cluster was defined when
            executing ``cluster``. Otherwise it raises a ValueError.
            if int, returns maps of cluster labels with ids from 0 to
            given int.
            if list of ints, returns maps of cluster labels with ids in
            given list.
        calibrate : bool
            if True, calibrates plots where calibration is available
            from the axes_manager. If False, plots are in pixels/channels.
        same_window : bool
            if True, plots each factor to the same window.  They are
            not scaled. Default is True.
        title : str
            Title of the matplotlib plot or label of the line in the legend
            when the dimension of distance is 1 and ``same_window`` is ``True``.
        with_centers : bool
            If True, also returns figure(s) with the cluster centers for the
            given cluster_ids.
        cmap : matplotlib colormap
            The colormap used for the factor image, or for peak
            characteristics, the colormap used for the scatter plot of
            some peak characteristic.
        no_nans : bool
            If True, removes NaN's from the loading plots.
        per_row : int
            the number of plots in each row, when the same_window
            parameter is True.
        axes_decor : {'all', 'ticks', 'off', None}, optional
            Controls how the axes are displayed on each image; default is 'all'
            If 'all', both ticks and axis labels will be shown
            If 'ticks', no axis labels will be shown, but ticks/labels will
            If 'off', all decorations and frame will be disabled
            If None, no axis decorations will be shown, but ticks/frame will

        See Also
        --------
        plot_cluster_signals, plot_cluster_results, plot_cluster_labels

        """
        if self.axes_manager.navigation_dimension > 2:
            raise NotImplementedError("This method cannot plot labels of "
                                      "dimension higher than 2."
                                      "You can use "
                                      "`plot_cluster_results` instead.")
        if same_window is None:
            same_window = True
        distances = self.learning_results.cluster_distances
        if with_centers:
            centers = self.learning_results.cluster_centers.T
        else:
            centers = None

        if cluster_ids is None:
            cluster_ids = range(distances.shape[0])

        if title is None:
            title = self._get_plot_title(
                'Cluster distances of', same_window=same_window)

        return self._plot_loadings(distances,
                                   comp_ids=cluster_ids,
                                   with_factors=with_centers,
                                   factors=centers,
                                   same_window=same_window,
                                   comp_label=title,
                                   cmap=cmap,
                                   no_nans=no_nans,
                                   per_row=per_row,
                                   axes_decor=axes_decor)


    def plot_cluster_results(self,
                             centers_navigator="smart_auto",
                             labels_navigator="smart_auto",
                             centers_dim=2,
                             labels_dim=2,
                             ):
        """Plot the cluster labels and centers.

        Unlike `plot_cluster_labels` and `plot_cluster_signals`, this
        method displays one component at a time.
        Therefore it provides a more compact visualization than then other
        two methods.  The labels and centers  are displayed in different
        windows and each has its own navigator/sliders to navigate them if
        they are multidimensional. The component index axis is synchronized
        between the two.

        Parameters
        ----------
        centers_navigator, labels_navigator : {"smart_auto",
        "auto", None, "spectrum", Signal}
            "smart_auto" (default) displays sliders if the navigation
            dimension is less than 3. For a description of the other options
            see `plot` documentation for details.
        labels_dim, centers_dims : int
            Currently HyperSpy cannot plot signals of dimension higher than
            two. Therefore, to visualize the clustering results when the
            centers or the labels have signal dimension greater than 2
            we can view the data as spectra(images) by setting this parameter
            to 1(2). (Default 2)

        See Also
        --------
        plot_cluster_signals, plot_cluster_labels.

        """
        centers = self.get_cluster_signals()
        distances = self.get_cluster_distances()
        self.get_cluster_labels(merged=True).plot()
        _plot_x_results(factors=centers,
                        loadings=distances,
                        factors_navigator=centers_navigator,
                        loadings_navigator=labels_navigator,
                        factors_dim=centers_dim,
                        loadings_dim=labels_dim)



def _plot_x_results(factors, loadings, factors_navigator, loadings_navigator,
                    factors_dim, loadings_dim):
    factors.axes_manager._axes[0] = loadings.axes_manager._axes[0]
    if loadings.axes_manager.signal_dimension > 2:
        loadings.axes_manager._set_signal_dimension(loadings_dim)
    if factors.axes_manager.signal_dimension > 2:
        factors.axes_manager._set_signal_dimension(factors_dim)
    if (loadings_navigator == "smart_auto" and
            loadings.axes_manager.navigation_dimension < 3):
        loadings_navigator = "slider"
    else:
        loadings_navigator = "auto"
    if (factors_navigator == "smart_auto" and
        (factors.axes_manager.navigation_dimension < 3 or
         loadings_navigator is not None)):
        factors_navigator = None
    else:
        factors_navigator = "auto"
    loadings.plot(navigator=loadings_navigator)
    factors.plot(navigator=factors_navigator)


class SpecialSlicersSignal(SpecialSlicers):

    def __setitem__(self, i, j):
        """x.__setitem__(i, y) <==> x[i]=y
        """
        if isinstance(j, BaseSignal):
            j = j.data
        array_slices = self.obj._get_array_slices(i, self.isNavigation)
        self.obj.data[array_slices] = j

    def __len__(self):
        return self.obj.axes_manager.signal_shape[0]


class BaseSetMetadataItems(t.HasTraits):

    def __init__(self, signal):
        for key, value in self.mapping.items():
            if signal.metadata.has_item(key):
                setattr(self, value, signal.metadata.get_item(key))
        self.signal = signal

    def store(self, *args, **kwargs):
        for key, value in self.mapping.items():
            if getattr(self, value) != t.Undefined:
                self.signal.metadata.set_item(key, getattr(self, value))


class BaseSignal(FancySlicing,
                 MVA,
                 MVATools,):

    """
    General signal created from a numpy or cupy array.

    >>> data = np.ones((10, 10))
    >>> s = hs.signals.BaseSignal(data)
    """

    _dtype = "real"
    # When _signal_dimension=-1, the signal dimension of BaseSignal is defined
    # by the dimension of the array, and this is implemented by the default
    # value of navigate=False in BaseDataAxis
    _signal_dimension = -1
    _signal_type = ""
    _lazy = False
    _alias_signal_types = []
    _additional_slicing_targets = [
        "metadata.Signal.Noise_properties.variance",
    ]

    def __init__(self, data, **kwds):
        """
        Create a signal instance.

        Parameters
        ----------
        data : :py:class:`numpy.ndarray`
           The signal data. It can be an array of any dimensions.
        axes : [dict/axes], optional
            List of either dictionaries or axes objects to define the axes (see
            the documentation of the :py:class:`~.axes.AxesManager`
            class for more details).
        attributes : dict, optional
            A dictionary whose items are stored as attributes.
        metadata : dict, optional
            A dictionary containing a set of parameters
            that will to stores in the ``metadata`` attribute.
            Some parameters might be mandatory in some cases.
        original_metadata : dict, optional
            A dictionary containing a set of parameters
            that will to stores in the ``original_metadata`` attribute. It
            typically contains all the parameters that has been
            imported from the original data file.
        ragged : bool or None, optional
            Define whether the signal is ragged or not. Overwrite the
            ``ragged`` value in the ``attributes`` dictionary. If None, it does
            nothing. Default is None.
        """
        # the 'full_initialisation' keyword is private API to be used by the
        # _assign_subclass method. Purposely not exposed as public API.
        # Its purpose is to avoid creating new attributes, which breaks events
        # and to reduce overhead when changing 'signal_type'.
        if kwds.get('full_initialisation', True):
            self._create_metadata()
            self.models = ModelManager(self)
            self.learning_results = LearningResults()
            kwds['data'] = data
            self._plot = None
            self.inav = SpecialSlicersSignal(self, True)
            self.isig = SpecialSlicersSignal(self, False)
            self.events = Events()
            self.events.data_changed = Event("""
                Event that triggers when the data has changed

                The event trigger when the data is ready for consumption by any
                process that depend on it as input. Plotted signals automatically
                connect this Event to its `BaseSignal.plot()`.

                Note: The event only fires at certain specific times, not everytime
                that the `BaseSignal.data` array changes values.

                Arguments:
                    obj: The signal that owns the data.
                """, arguments=['obj'])
            self._load_dictionary(kwds)

        if self._signal_dimension >= 0:
            # We don't explicitly set the signal_dimension of ragged because
            # we can't predict it in advance
            self.axes_manager._set_signal_dimension(self._signal_dimension)

    def _create_metadata(self):
        self._metadata = DictionaryTreeBrowser()
        mp = self.metadata
        mp.add_node("_HyperSpy")
        mp.add_node("General")
        mp.add_node("Signal")
        mp._HyperSpy.add_node("Folding")
        folding = mp._HyperSpy.Folding
        folding.unfolded = False
        folding.signal_unfolded = False
        folding.original_shape = None
        folding.original_axes_manager = None
        self._original_metadata = DictionaryTreeBrowser()
        self.tmp_parameters = DictionaryTreeBrowser()

    def __repr__(self):
        if self.metadata._HyperSpy.Folding.unfolded:
            unfolded = "unfolded "
        else:
            unfolded = ""
        string = '<'
        string += self.__class__.__name__
        string += ", title: %s" % self.metadata.General.title
        string += ", %sdimensions: %s" % (
            unfolded,
            self.axes_manager._get_dimension_str())

        string += '>'

        return string

    def _binary_operator_ruler(self, other, op_name):
        exception_message = ("Invalid dimensions for this operation.")
        if isinstance(other, BaseSignal):
            # Both objects are signals
            oam = other.axes_manager
            sam = self.axes_manager
            if sam.navigation_shape == oam.navigation_shape and \
                    sam.signal_shape == oam.signal_shape:
                # They have the same signal shape.
                # The signal axes are aligned but there is
                # no guarantee that data axes area aligned so we make sure that
                # they are aligned for the operation.
                sdata = self._data_aligned_with_axes
                odata = other._data_aligned_with_axes
                if op_name in INPLACE_OPERATORS:
                    self.data = getattr(sdata, op_name)(odata)
                    self.axes_manager._sort_axes()
                    return self
                else:
                    ns = self._deepcopy_with_new_data(
                        getattr(sdata, op_name)(odata))
                    ns.axes_manager._sort_axes()
                    return ns
            else:
                # Different navigation and/or signal shapes
                if not are_signals_aligned(self, other):
                    raise ValueError(exception_message)
                else:
                    # They are broadcastable but have different number of axes
                    ns, no = broadcast_signals(self, other)
                    sdata = ns.data
                    odata = no.data
                    if op_name in INPLACE_OPERATORS:
                        # This should raise a ValueError if the operation
                        # changes the shape of the object on the left.
                        self.data = getattr(sdata, op_name)(odata)
                        self.axes_manager._sort_axes()
                        return self
                    else:
                        ns.data = getattr(sdata, op_name)(odata)
                        return ns

        else:
            # Second object is not a Signal
            if op_name in INPLACE_OPERATORS:
                getattr(self.data, op_name)(other)
                return self
            else:
                return self._deepcopy_with_new_data(
                    getattr(self.data, op_name)(other))

    def _unary_operator_ruler(self, op_name):
        return self._deepcopy_with_new_data(getattr(self.data, op_name)())

    def _check_signal_dimension_equals_one(self):
        if self.axes_manager.signal_dimension != 1:
            raise SignalDimensionError(self.axes_manager.signal_dimension, 1)

    def _check_signal_dimension_equals_two(self):
        if self.axes_manager.signal_dimension != 2:
            raise SignalDimensionError(self.axes_manager.signal_dimension, 2)

    def _deepcopy_with_new_data(self, data=None, copy_variance=False,
                                copy_navigator=False,
                                copy_learning_results=False):
        """Returns a deepcopy of itself replacing the data.

        This method has an advantage over the default :py:func:`copy.deepcopy`
        in that it does not copy the data, which can save memory.

        Parameters
        ----------
        data : None or :py:class:`numpy.ndarray`
        copy_variance : bool
            Whether to copy the variance of the signal to the new copy
        copy_navigator : bool
            Whether to copy the navigator of the signal to the new copy
        copy_learning_results : bool
            Whether to copy the learning_results of the signal to the new copy

        Returns
        -------
        ns : :py:class:`~hyperspy.signal.BaseSignal` (or subclass)
            The newly copied signal

        """
        old_np = None
        old_navigator = None
        old_learning_results = None
        try:
            old_data = self.data
            self.data = None
            old_plot = self._plot
            self._plot = None
            old_models = self.models._models
            if not copy_variance and "Noise_properties" in self.metadata.Signal:
                old_np = self.metadata.Signal.Noise_properties
                del self.metadata.Signal.Noise_properties
            if not copy_navigator and self.metadata.has_item('_HyperSpy.navigator'):
                old_navigator = self.metadata._HyperSpy.navigator
                del self.metadata._HyperSpy.navigator
            if not copy_learning_results:
                old_learning_results = self.learning_results
                del self.learning_results
            self.models._models = DictionaryTreeBrowser()
            ns = self.deepcopy()
            ns.data = data
            return ns
        finally:
            self.data = old_data
            self._plot = old_plot
            self.models._models = old_models
            if old_np is not None:
                self.metadata.Signal.Noise_properties = old_np
            if old_navigator is not None:
                self.metadata._HyperSpy.navigator = old_navigator
            if old_learning_results is not None:
                self.learning_results = old_learning_results

    def as_lazy(self, copy_variance=True, copy_navigator=True,
                copy_learning_results=True):
        """
        Create a copy of the given Signal as a
        :py:class:`~hyperspy._signals.lazy.LazySignal`.

        Parameters
        ----------
        copy_variance : bool
            Whether or not to copy the variance from the original Signal to
            the new lazy version. Default is True.
        copy_navigator : bool
            Whether or not to copy the navigator from the original Signal to
            the new lazy version. Default is True.
        copy_learning_results : bool
            Whether to copy the learning_results from the original signal to
            the new lazy version. Default is True.

        Returns
        -------
        res : :py:class:`~hyperspy._signals.lazy.LazySignal`
            The same signal, converted to be lazy
        """
        res = self._deepcopy_with_new_data(
            self.data,
            copy_variance=copy_variance,
            copy_navigator=copy_navigator,
            copy_learning_results=copy_learning_results
            )
        res._lazy = True
        res._assign_subclass()
        return res

    def _summary(self):
        string = "\n\tTitle: "
        string += self.metadata.General.title
        if self.metadata.has_item("Signal.signal_type"):
            string += "\n\tSignal type: "
            string += self.metadata.Signal.signal_type
        string += "\n\tData dimensions: "
        string += str(self.axes_manager.shape)
        string += "\n\tData type: "
        string += str(self.data.dtype)
        return string

    def _print_summary(self):
        print(self._summary())

    @property
    def data(self):
        """The underlying data structure as a :py:class:`numpy.ndarray` (or
        :py:class:`dask.array.Array`, if the Signal is lazy)."""
        return self._data

    @data.setter
    def data(self, value):
        # Object supporting __array_function__ protocol (NEP-18) or the
        # array API standard doesn't need to be cast to numpy array
        if not (hasattr(value, '__array_function__') or
                hasattr(value, '__array_namespace__')):
            value = np.asanyarray(value)
        self._data = np.atleast_1d(value)

    @property
    def metadata(self):
        """The metadata of the signal."""
        return self._metadata

    @property
    def original_metadata(self):
        """The original metadata of the signal."""
        return self._original_metadata

    @property
    def ragged(self):
        return self.axes_manager._ragged

    @ragged.setter
    def ragged(self, value):
        # nothing needs to be done!
        if self.ragged == value:
            return

        if value:
            if self.data.dtype != object:
                raise ValueError("The array is not ragged.")
            axes = [axis for axis in self.axes_manager.signal_axes
                    if axis.index_in_array not in list(range(self.data.ndim))]
            self.axes_manager.remove(axes)
            self.axes_manager._set_signal_dimension(0)
        else:
            if self._lazy:
                raise NotImplementedError(
                    "Conversion of a lazy ragged signal to its non-ragged "
                    "counterpart is not supported. Make the required "
                    "non-ragged dask array manually and make a new lazy "
                    "signal."
                    )

            error = "The signal can't be converted to a non-ragged signal."
            try:
                # Check that we can actually make a non-ragged array
                with warnings.catch_warnings():
                    warnings.simplefilter("ignore")
                    # As of numpy 1.20, it raises a VisibleDeprecationWarning
                    # and in the future, it will raise an error
                    data = np.array(self.data.tolist())
            except:
                raise ValueError(error)

            if data.dtype == object:
                raise ValueError(error)

            self.data = data
            # Add axes which were previously in the ragged dimension
            axes = [idx for idx in range(self.data.ndim) if
                    idx not in self.axes_manager.navigation_indices_in_array]
            for index in axes:
                axis = {'index_in_array':index, 'size':self.data.shape[index]}
                self.axes_manager._append_axis(**axis)
            self.axes_manager._update_attributes()

        self.axes_manager._ragged = value

    def _load_dictionary(self, file_data_dict):
        """Load data from dictionary.

        Parameters
        ----------
        file_data_dict : dict
            A dictionary containing at least a 'data' keyword with an array of
            arbitrary dimensions. Additionally the dictionary can contain the
            following items:

            * data: the signal data. It can be an array of any dimensions.

            * axes: a dictionary to define the axes (see the documentation of
              the :py:class:`~hyperspy.axes.AxesManager` class for more details).
            * attributes: a dictionary whose items are stored as attributes.

            * metadata: a dictionary containing a set of parameters that will
              to stores in the `metadata` attribute. Some parameters might be
              mandatory in some cases.
            * original_metadata: a dictionary containing a set of parameters
              that will to stores in the `original_metadata` attribute. It
              typically contains all the parameters that has been
              imported from the original data file.
            * ragged: a bool, defining whether the signal is ragged or not.
              Overwrite the attributes['ragged'] entry

        """
        self.data = file_data_dict['data']
        oldlazy = self._lazy
        attributes = file_data_dict.get('attributes', {})
        ragged = file_data_dict.get('ragged')
        if ragged is not None:
            attributes['ragged'] = ragged
        if 'axes' not in file_data_dict:
            file_data_dict['axes'] = self._get_undefined_axes_list(
                attributes.get('ragged', False))
        self.axes_manager = AxesManager(file_data_dict['axes'])
        # Setting `ragged` attributes requires the `axes_manager`
        for key, value in attributes.items():
            if hasattr(self, key):
                if isinstance(value, dict):
                    for k, v in value.items():
                        setattr(getattr(self, key), k, v)
                else:
                    setattr(self, key, value)
        if 'models' in file_data_dict:
            self.models._add_dictionary(file_data_dict['models'])
        if 'metadata' not in file_data_dict:
            file_data_dict['metadata'] = {}
        else:
            # Get all hspy object back from their dictionary representation
            _obj_in_dict2hspy(file_data_dict["metadata"], lazy=self._lazy)
        if 'original_metadata' not in file_data_dict:
            file_data_dict['original_metadata'] = {}

        self.original_metadata.add_dictionary(
            file_data_dict['original_metadata'])
        self.metadata.add_dictionary(
            file_data_dict['metadata'])
        if "title" not in self.metadata.General:
            self.metadata.General.title = ''
        if (self._signal_type or not self.metadata.has_item("Signal.signal_type")):
            self.metadata.Signal.signal_type = self._signal_type
        if "learning_results" in file_data_dict:
            self.learning_results.__dict__.update(
                file_data_dict["learning_results"])
        if self._lazy is not oldlazy:
            self._assign_subclass()

# TODO: try to find a way to use dask ufuncs when called with lazy data (e.g.
# np.log(s) -> da.log(s.data) wrapped.
    def __array__(self, dtype=None):
        if dtype:
            return self.data.astype(dtype)
        else:
            return self.data

    def __array_wrap__(self, array, context=None):

        signal = self._deepcopy_with_new_data(array)
        if context is not None:
            # ufunc, argument of the ufunc, domain of the ufunc
            # In ufuncs with multiple outputs, domain indicates which output
            # is currently being prepared (eg. see modf).
            # In ufuncs with a single output, domain is 0
            uf, objs, huh = context

            def get_title(signal, i=0):
                g = signal.metadata.General
                if g.title:
                    return g.title
                else:
                    return "Untitled Signal %s" % (i + 1)

            title_strs = []
            i = 0
            for obj in objs:
                if isinstance(obj, BaseSignal):
                    title_strs.append(get_title(obj, i))
                    i += 1
                else:
                    title_strs.append(str(obj))

            signal.metadata.General.title = "%s(%s)" % (
                uf.__name__, ", ".join(title_strs))

        return signal

    def squeeze(self):
        """Remove single-dimensional entries from the shape of an array
        and the axes. See :py:func:`numpy.squeeze` for more details.

        Returns
        -------
        s : signal
            A new signal object with single-entry dimensions removed

        Examples
        --------
        >>> s = hs.signals.Signal2D(np.random.random((2, 1, 1, 6, 8, 8)))
        >>> s
        <Signal2D, title: , dimensions: (6, 1, 1, 2|8, 8)>
        >>> s = s.squeeze()
        >>> s
        <Signal2D, title: , dimensions: (6, 2|8, 8)>
        """
        # We deepcopy everything but data
        self = self._deepcopy_with_new_data(self.data)
        for ax in (self.axes_manager.signal_axes, self.axes_manager.navigation_axes):
            for axis in reversed(ax):
                if axis.size == 1:
                    self._remove_axis(axis.index_in_axes_manager)
        self.data = self.data.squeeze()
        return self

    def _to_dictionary(self, add_learning_results=True, add_models=False,
                       add_original_metadata=True):
        """Returns a dictionary that can be used to recreate the signal.

        All items but `data` are copies.

        Parameters
        ----------
        add_learning_results : bool, optional
            Whether or not to include any multivariate learning results in
            the outputted dictionary. Default is True.
        add_models : bool, optional
            Whether or not to include any models in the outputted dictionary.
            Default is False
        add_original_metadata : bool
            Whether or not to include the original_medata in the outputted
            dictionary. Default is True.

        Returns
        -------
        dic : dict
            The dictionary that can be used to recreate the signal

        """
        dic = {'data': self.data,
               'axes': self.axes_manager._get_axes_dicts(),
               'metadata': copy.deepcopy(self.metadata.as_dictionary()),
               'tmp_parameters': self.tmp_parameters.as_dictionary(),
               'attributes': {'_lazy': self._lazy,
                              'ragged': self.axes_manager._ragged},
               }
        if add_original_metadata:
            dic['original_metadata'] = copy.deepcopy(
                self.original_metadata.as_dictionary()
                )
        if add_learning_results and hasattr(self, 'learning_results'):
            dic['learning_results'] = copy.deepcopy(
                self.learning_results.__dict__)
        if add_models:
            dic['models'] = self.models._models.as_dictionary()
        return dic

    def _get_undefined_axes_list(self, ragged=False):
        """Returns default list of axes construct from the data array shape."""
        axes = []
        for s in self.data.shape:
            axes.append({'size': int(s), })
        # With ragged signal with navigation dimension 0 and signal dimension 0
        # we return an empty list to avoid getting a navigation axis of size 1,
        # which is incorrect, because it corresponds to the ragged dimension
        if ragged and len(axes) == 1 and axes[0]['size'] == 1:
            axes = []
        return axes

    def __call__(self, axes_manager=None, fft_shift=False, as_numpy=False):
        if axes_manager is None:
            axes_manager = self.axes_manager
        indices = axes_manager._getitem_tuple
        if self._lazy:
            value = self._get_cache_dask_chunk(indices)
        else:
            value = self.data.__getitem__(indices)
        if as_numpy:
            value = to_numpy(value)
        value = np.atleast_1d(value)
        if fft_shift:
            value = np.fft.fftshift(value)
        return value

    @property
    def navigator(self):
        return self.metadata.get_item('_HyperSpy.navigator')

    @navigator.setter
    def navigator(self, navigator):
        self.metadata.set_item('_HyperSpy.navigator', navigator)

    def plot(self, navigator="auto", axes_manager=None, plot_markers=True,
             **kwargs):
        """%s
        %s
        %s
        %s
        """
        if self.axes_manager.ragged:
            raise RuntimeError("Plotting ragged signal is not supported.")
        if self._plot is not None:
            self._plot.close()
        if 'power_spectrum' in kwargs:
            if not np.issubdtype(self.data.dtype, np.complexfloating):
                raise ValueError('The parameter `power_spectrum` required a '
                                 'signal with complex data type.')

        if axes_manager is None:
            axes_manager = self.axes_manager
        if self.is_rgbx is True:
            if axes_manager.navigation_size < 2:
                navigator = None
            else:
                navigator = "slider"
        if axes_manager.signal_dimension == 0:
            if axes_manager.navigation_dimension == 0:
                # 0d signal without navigation axis: don't make a figure
                # and instead, we display the value
                return
            self._plot = mpl_he.MPL_HyperExplorer()
        elif axes_manager.signal_dimension == 1:
            # Hyperspectrum
            self._plot = mpl_hse.MPL_HyperSignal1D_Explorer()
        elif axes_manager.signal_dimension == 2:
            self._plot = mpl_hie.MPL_HyperImage_Explorer()
        else:
            raise ValueError(
                "Plotting is not supported for this view. "
                "Try e.g. 's.transpose(signal_axes=1).plot()' for "
                "plotting as a 1D signal, or "
                "'s.transpose(signal_axes=(1,2)).plot()' "
                "for plotting as a 2D signal.")

        self._plot.axes_manager = axes_manager
        self._plot.signal_data_function = partial(self.__call__, as_numpy=True)

        if self.metadata.has_item("Signal.quantity"):
            self._plot.quantity_label = self.metadata.Signal.quantity
        if self.metadata.General.title:
            title = self.metadata.General.title
            self._plot.signal_title = title
        elif self.tmp_parameters.has_item('filename'):
            self._plot.signal_title = self.tmp_parameters.filename

        def sum_wrapper(s, axis):
            with warnings.catch_warnings():
                warnings.filterwarnings(
                    "ignore", category=UserWarning, module='hyperspy'
                    )
                return s.sum(axis)

        def get_static_explorer_wrapper(*args, **kwargs):
            if np.issubdtype(navigator.data.dtype, np.complexfloating):
                return abs(navigator(as_numpy=True))
            else:
                return navigator(as_numpy=True)

        def get_1D_sum_explorer_wrapper(*args, **kwargs):
            # Sum over all but the first navigation axis.
            am = self.axes_manager
            navigator = sum_wrapper(
                self, am.signal_axes + am.navigation_axes[1:]
                )
            return np.nan_to_num(to_numpy(navigator.data)).squeeze()

        def get_dynamic_explorer_wrapper(*args, **kwargs):
            navigator.axes_manager.indices = self.axes_manager.indices[
                navigator.axes_manager.signal_dimension:]
            navigator.axes_manager._update_attributes()
            if np.issubdtype(navigator().dtype, np.complexfloating):
                return abs(navigator(as_numpy=True))
            else:
                return navigator(as_numpy=True)

        if not isinstance(navigator, BaseSignal) and navigator == "auto":
            if self.navigator is not None:
                navigator = self.navigator
            elif (self.axes_manager.navigation_dimension > 1 and
                    np.any(np.array([not axis.is_uniform for axis in
                                     self.axes_manager.navigation_axes]))):
                navigator = "slider"
            elif (self.axes_manager.navigation_dimension == 1 and
                    self.axes_manager.signal_dimension == 1):
                if (self.axes_manager.navigation_axes[0].is_uniform and
                        self.axes_manager.signal_axes[0].is_uniform):
                    navigator = "data"
                else:
                    navigator = "spectrum"
            elif self.axes_manager.navigation_dimension > 0:
                if self.axes_manager.signal_dimension == 0:
                    navigator = self.deepcopy()
                else:
                    navigator = interactive(
                        f=sum_wrapper,
                        event=self.events.data_changed,
                        recompute_out_event=self.axes_manager.events.any_axis_changed,
                        s=self,
                        axis=self.axes_manager.signal_axes,
                        )
                if navigator.axes_manager.navigation_dimension == 1:
                    navigator = interactive(
                        f=navigator.as_signal1D,
                        event=navigator.events.data_changed,
                        recompute_out_event=navigator.axes_manager.events.any_axis_changed,
                        spectral_axis=0,
                        )
                else:
                    navigator = interactive(
                        f=navigator.as_signal2D,
                        event=navigator.events.data_changed,
                        recompute_out_event=navigator.axes_manager.events.any_axis_changed,
                        image_axes=(0, 1),
                        )
            else:
                navigator = None
        # Navigator properties
        if axes_manager.navigation_axes:
            # check first if we have a signal to avoid comparion of signal with
            # string
            if isinstance(navigator, BaseSignal):
                def is_shape_compatible(navigation_shape, shape):
                    return (navigation_shape == shape or
                            navigation_shape[:2] == shape or
                            (navigation_shape[0],) == shape
                            )
                # Static navigator
                if is_shape_compatible(axes_manager.navigation_shape,
                                       navigator.axes_manager.signal_shape):
                    self._plot.navigator_data_function = get_static_explorer_wrapper
                # Static transposed navigator
                elif is_shape_compatible(axes_manager.navigation_shape,
                                         navigator.axes_manager.navigation_shape):
                    navigator = navigator.T
                    self._plot.navigator_data_function = get_static_explorer_wrapper
                # Dynamic navigator
                elif (axes_manager.navigation_shape ==
                      navigator.axes_manager.signal_shape +
                      navigator.axes_manager.navigation_shape):
                    self._plot.navigator_data_function = get_dynamic_explorer_wrapper
                else:
                    raise ValueError(
                        "The dimensions of the provided (or stored) navigator "
                        "are not compatible with this signal.")
            elif isinstance(navigator, str):
                if navigator == "slider":
                    self._plot.navigator_data_function = "slider"
                elif navigator == "data":
                    if np.issubdtype(self.data.dtype, np.complexfloating):
                        self._plot.navigator_data_function = \
                            lambda axes_manager=None: to_numpy(abs(self.data))
                    else:
                        self._plot.navigator_data_function = \
                            lambda axes_manager=None: to_numpy(self.data)
                elif navigator == "spectrum":
                    self._plot.navigator_data_function = get_1D_sum_explorer_wrapper
            elif navigator is None:
                self._plot.navigator_data_function = None
            else:
                raise ValueError(
                    'navigator must be one of "spectrum","auto", '
                    '"slider", None, a Signal instance')

        self._plot.plot(**kwargs)
        self.events.data_changed.connect(self.update_plot, [])

        p = self._plot.signal_plot if self._plot.signal_plot else self._plot.navigator_plot
        p.events.closed.connect(
            lambda: self.events.data_changed.disconnect(self.update_plot),
            [])

        if plot_markers:
            if self.metadata.has_item('Markers'):
                self._plot_permanent_markers()

    plot.__doc__ %= (BASE_PLOT_DOCSTRING, BASE_PLOT_DOCSTRING_PARAMETERS,
                     PLOT1D_DOCSTRING, PLOT2D_KWARGS_DOCSTRING)

    def save(self, filename=None, overwrite=None, extension=None, file_format=None, **kwds):
        """Saves the signal in the specified format.

        The function gets the format from the specified extension (see
        :ref:`supported-formats` in the User Guide for more information):

        * ``'hspy'`` for HyperSpy's HDF5 specification
        * ``'rpl'`` for Ripple (useful to export to Digital Micrograph)
        * ``'msa'`` for EMSA/MSA single spectrum saving.
        * ``'unf'`` for SEMPER unf binary format.
        * ``'blo'`` for Blockfile diffraction stack saving.
        * Many image formats such as ``'png'``, ``'tiff'``, ``'jpeg'``...

        If no extension is provided the default file format as defined
        in the `preferences` is used.
        Please note that not all the formats supports saving datasets of
        arbitrary dimensions, e.g. ``'msa'`` only supports 1D data, and
        blockfiles only supports image stacks with a `navigation_dimension` < 2.

        Each format accepts a different set of parameters. For details
        see the specific format documentation.

        Parameters
        ----------
        filename : str or None
            If None (default) and `tmp_parameters.filename` and
            `tmp_parameters.folder` are defined, the
            filename and path will be taken from there. A valid
            extension can be provided e.g. ``'my_file.rpl'``
            (see `extension` parameter).
        overwrite : None or bool
            If None, if the file exists it will query the user. If
            True(False) it does(not) overwrite the file if it exists.
        extension : None or str
            The extension of the file that defines the file format.
            Allowable string values are: {``'hspy'``, ``'hdf5'``, ``'rpl'``,
            ``'msa'``, ``'unf'``, ``'blo'``, ``'emd'``, and common image
            extensions e.g. ``'tiff'``, ``'png'``, etc.}
            ``'hspy'`` and ``'hdf5'`` are equivalent. Use ``'hdf5'`` if
            compatibility with HyperSpy versions older than 1.2 is required.
            If ``None``, the extension is determined from the following list in
            this order:

            i) the filename
            ii)  `Signal.tmp_parameters.extension`
            iii) ``'hspy'`` (the default extension)
        chunks : tuple or True or None (default)
            HyperSpy, Nexus and EMD NCEM format only. Define chunks used when
            saving. The chunk shape should follow the order of the array
            (``s.data.shape``), not the shape of the ``axes_manager``.
            If None and lazy signal, the dask array chunking is used.
            If None and non-lazy signal, the chunks are estimated automatically
            to have at least one chunk per signal space.
            If True, the chunking is determined by the the h5py ``guess_chunk``
            function.
        save_original_metadata : bool , default : False
            Nexus file only. Option to save hyperspy.original_metadata with
            the signal. A loaded Nexus file may have a large amount of data
            when loaded which you may wish to omit on saving
        use_default : bool , default : False
            Nexus file only. Define the default dataset in the file.
            If set to True the signal or first signal in the list of signals
            will be defined as the default (following Nexus v3 data rules).
        write_dataset : bool, optional
            Only for hspy files. If True, write the dataset, otherwise, don't
            write it. Useful to save attributes without having to write the
            whole dataset. Default is True.
        close_file : bool, optional
            Only for hdf5-based files and some zarr store. Close the file after
            writing. Default is True.
        file_format: string
            The file format of choice to save the file. If not given, it is inferred
            from the file extension.

        """
        if filename is None:
            if (self.tmp_parameters.has_item('filename') and
                    self.tmp_parameters.has_item('folder')):
                filename = Path(
                    self.tmp_parameters.folder,
                    self.tmp_parameters.filename)
                extension = (self.tmp_parameters.extension
                             if not extension
                             else extension)
            elif self.metadata.has_item('General.original_filename'):
                filename = self.metadata.General.original_filename
            else:
                raise ValueError('File name not defined')

        if not isinstance(filename, MutableMapping):
            filename = Path(filename)
            if extension is not None:
                filename = filename.with_suffix(f".{extension}")
        io_save(filename, self, overwrite=overwrite, file_format=file_format, **kwds)

    def _replot(self):
        if self._plot is not None:
            if self._plot.is_active:
                self.plot()

    def update_plot(self):
        """
        If this Signal has been plotted, update the signal and navigator
        plots, as appropriate.
        """
        if self._plot is not None and self._plot.is_active:
            if self._plot.signal_plot is not None:
                self._plot.signal_plot.update()
            if self._plot.navigator_plot is not None:
                self._plot.navigator_plot.update()

    def get_dimensions_from_data(self):
        """Get the dimension parameters from the Signal's underlying data.
        Useful when the data structure was externally modified, or when the
        spectrum image was not loaded from a file
        """
        dc = self.data
        for axis in self.axes_manager._axes:
            axis.size = int(dc.shape[axis.index_in_array])

    def crop(self, axis, start=None, end=None, convert_units=False):
        """Crops the data in a given axis. The range is given in pixels.

        Parameters
        ----------
        axis : int or str
            Specify the data axis in which to perform the cropping
            operation. The axis can be specified using the index of the
            axis in `axes_manager` or the axis name.
        start : int, float, or None
            The beginning of the cropping interval. If type is ``int``,
            the value is taken as the axis index. If type is ``float`` the index
            is calculated using the axis calibration. If `start`/`end` is
            ``None`` the method crops from/to the low/high end of the axis.
        end : int, float, or None
            The end of the cropping interval. If type is ``int``,
            the value is taken as the axis index. If type is ``float`` the index
            is calculated using the axis calibration. If `start`/`end` is
            ``None`` the method crops from/to the low/high end of the axis.
        convert_units : bool
            Default is ``False``. If ``True``, convert the units using the
            :py:meth:`~hyperspy.axes.AxesManager.convert_units` method
            of the :py:class:`~hyperspy.axes.AxesManager`. If ``False``,
            does nothing.
        """
        axis = self.axes_manager[axis]
        i1, i2 = axis._get_index(start), axis._get_index(end)
        # To prevent an axis error, which may confuse users
        if i1 is not None and i2 is not None and not i1 != i2:
            raise ValueError("The `start` and `end` values need to be "
                             "different.")

        # We take a copy to guarantee the continuity of the data
        self.data = self.data[
            (slice(None),) * axis.index_in_array + (slice(i1, i2),
                                                    Ellipsis)]

        axis.crop(i1, i2)
        self.get_dimensions_from_data()
        self.squeeze()
        self.events.data_changed.trigger(obj=self)
        if convert_units:
            self.axes_manager.convert_units(axis)

    def swap_axes(self, axis1, axis2, optimize=False):
        """Swap two axes in the signal.

        Parameters
        ----------
        axis1%s
        axis2%s
        %s

        Returns
        -------
        s : :py:class:`~hyperspy.signal.BaseSignal` (or subclass)
            A copy of the object with the axes swapped.

        See also
        --------
        rollaxis
        """
        axis1 = self.axes_manager[axis1].index_in_array
        axis2 = self.axes_manager[axis2].index_in_array
        s = self._deepcopy_with_new_data(self.data.swapaxes(axis1, axis2))
        am = s.axes_manager
        am._update_trait_handlers(remove=True)
        c1 = am._axes[axis1]
        c2 = am._axes[axis2]
        c1.slice, c2.slice = c2.slice, c1.slice
        c1.navigate, c2.navigate = c2.navigate, c1.navigate
        c1.is_binned, c2.is_binned = c2.is_binned, c1.is_binned
        am._axes[axis1] = c2
        am._axes[axis2] = c1
        am._update_attributes()
        am._update_trait_handlers(remove=False)
        if optimize:
            s._make_sure_data_is_contiguous()
        return s

    swap_axes.__doc__ %= (ONE_AXIS_PARAMETER, ONE_AXIS_PARAMETER, OPTIMIZE_ARG)

    def rollaxis(self, axis, to_axis, optimize=False):
        """Roll the specified axis backwards, until it lies in a given position.

        Parameters
        ----------
        axis %s The axis to roll backwards.
            The positions of the other axes do not change relative to one
            another.
        to_axis %s The axis is rolled until it lies before this other axis.
        %s

        Returns
        -------
        s : :py:class:`~hyperspy.signal.BaseSignal` (or subclass)
            Output signal.

        See also
        --------
        :py:func:`numpy.roll`, swap_axes

        Examples
        --------
        >>> s = hs.signals.Signal1D(np.ones((5, 4, 3, 6)))
        >>> s
        <Signal1D, title: , dimensions: (3, 4, 5|6)>
        >>> s.rollaxis(3, 1)
        <Signal1D, title: , dimensions: (3, 4, 5|6)>
        >>> s.rollaxis(2, 0)
        <Signal1D, title: , dimensions: (5, 3, 4|6)>

        """
        axis = self.axes_manager[axis].index_in_array
        to_index = self.axes_manager[to_axis].index_in_array
        if axis == to_index:
            return self.deepcopy()
        new_axes_indices = rollelem(
            [axis_.index_in_array for axis_ in self.axes_manager._axes],
            index=axis,
            to_index=to_index)

        s = self._deepcopy_with_new_data(self.data.transpose(new_axes_indices))
        s.axes_manager._axes = rollelem(
            s.axes_manager._axes,
            index=axis,
            to_index=to_index)
        s.axes_manager._update_attributes()
        if optimize:
            s._make_sure_data_is_contiguous()
        return s

    rollaxis.__doc__ %= (ONE_AXIS_PARAMETER, ONE_AXIS_PARAMETER, OPTIMIZE_ARG)

    @property
    def _data_aligned_with_axes(self):
        """Returns a view of `data` with is axes aligned with the Signal axes.

        """
        if self.axes_manager.axes_are_aligned_with_data:
            return self.data
        else:
            am = self.axes_manager
            nav_iia_r = am.navigation_indices_in_array[::-1]
            sig_iia_r = am.signal_indices_in_array[::-1]
            # nav_sort = np.argsort(nav_iia_r)
            # sig_sort = np.argsort(sig_iia_r) + len(nav_sort)
            data = self.data.transpose(nav_iia_r + sig_iia_r)
            return data

    def _validate_rebin_args_and_get_factors(self, new_shape=None, scale=None):

        if new_shape is None and scale is None:
            raise ValueError("One of new_shape, or scale must be specified")
        elif new_shape is not None and scale is not None:
            raise ValueError(
                "Only one out of new_shape or scale should be specified. "
                "Not both.")
        elif new_shape:
            if len(new_shape) != len(self.data.shape):
                raise ValueError("Wrong new_shape size")
            for axis in self.axes_manager._axes:
                if axis.is_uniform is False:
                    raise NotImplementedError(
                            "Rebinning of non-uniform axes is not yet implemented.")
            new_shape_in_array = np.array([new_shape[axis.index_in_axes_manager]
                                           for axis in self.axes_manager._axes])
            factors = np.array(self.data.shape) / new_shape_in_array
        else:
            if len(scale) != len(self.data.shape):
                raise ValueError("Wrong scale size")
            for axis in self.axes_manager._axes:
                if axis.is_uniform is False:
                    raise NotImplementedError(
                            "Rebinning of non-uniform axes is not yet implemented.")
            factors = np.array([scale[axis.index_in_axes_manager]
                                for axis in self.axes_manager._axes])
        return factors  # Factors are in array order

    def rebin(self, new_shape=None, scale=None, crop=True, dtype=None,
              out=None):
        """
        Rebin the signal into a smaller or larger shape, based on linear
        interpolation. Specify **either** `new_shape` or `scale`. Scale of 1
        means no binning and scale less than one results in up-sampling.

        Parameters
        ----------
        %s
        %s

        Returns
        -------
        s : :py:class:`~hyperspy.signal.BaseSignal` (or subclass)
            The resulting cropped signal.

        Raises
        ------
        NotImplementedError
            If trying to rebin over a non-uniform axis.

        Examples
        --------
        >>> spectrum = hs.signals.EDSTEMSpectrum(np.ones([4, 4, 10]))
        >>> spectrum.data[1, 2, 9] = 5
        >>> print(spectrum)
        <EDSTEMSpectrum, title: , dimensions: (4, 4|10)>
        >>> print ('Sum =', sum(sum(sum(spectrum.data))))
        Sum = 164.0

        >>> scale = [2, 2, 5]
        >>> test = spectrum.rebin(scale)
        >>> print(test)
        <EDSTEMSpectrum, title: , dimensions: (2, 2|5)>
        >>> print('Sum =', sum(sum(sum(test.data))))
        Sum = 164.0

        >>> s = hs.signals.Signal1D(np.ones((2, 5, 10), dtype=np.uint8))
        >>> print(s)
        <Signal1D, title: , dimensions: (5, 2|10)>
        >>> print(s.data.dtype)
        uint8

        Use dtype=np.unit16 to specify a dtype

        >>> s2 = s.rebin(scale=(5, 2, 1), dtype=np.uint16)
        >>> print(s2.data.dtype)
        uint16

        Use dtype="same" to keep the same dtype

        >>> s3 = s.rebin(scale=(5, 2, 1), dtype="same")
        >>> print(s3.data.dtype)
        uint8

        By default `dtype=None`, the dtype is determined by the behaviour of
        numpy.sum, in this case, unsigned integer of the same precision as
        the platform interger

        >>> s4 = s.rebin(scale=(5, 2, 1))
        >>> print(s4.data.dtype)
        uint64

        """
        # TODO: Adapt so that it works if a non_uniform_axis exists, but is not
        # changed; for new_shape, a non_uniform_axis should be interpolated to a
        # linear grid
        factors = self._validate_rebin_args_and_get_factors(
            new_shape=new_shape,
            scale=scale,)
        s = out or self._deepcopy_with_new_data(None, copy_variance=True)
        data = array_rebin(
            self.data, scale=factors, crop=crop, dtype=dtype)

        if out:
            if out._lazy:
                out.data = data
            else:
                out.data[:] = data
        else:
            s.data = data
        s.get_dimensions_from_data()
        for axis, axis_src in zip(s.axes_manager._axes,
                                  self.axes_manager._axes):
            factor = factors[axis.index_in_array]
            axis.scale = axis_src.scale * factor
            axis.offset = axis_src.offset + (factor - 1) * axis_src.scale / 2
        if s.metadata.has_item('Signal.Noise_properties.variance'):
            if isinstance(s.metadata.Signal.Noise_properties.variance,
                          BaseSignal):
                var = s.metadata.Signal.Noise_properties.variance
                s.metadata.Signal.Noise_properties.variance = var.rebin(
                    new_shape=new_shape, scale=scale, crop=crop, out=out,
                    dtype=dtype)
        if out is None:
            return s
        else:
            out.events.data_changed.trigger(obj=out)

    rebin.__doc__ %= (REBIN_ARGS, OUT_ARG)

    def split(self,
              axis='auto',
              number_of_parts='auto',
              step_sizes='auto'):
        """Splits the data into several signals.

        The split can be defined by giving the `number_of_parts`, a homogeneous
        step size, or a list of customized step sizes. By default (``'auto'``),
        the function is the reverse of :py:func:`~hyperspy.misc.utils.stack`.

        Parameters
        ----------
        axis %s
            If ``'auto'`` and if the object has been created with
            :py:func:`~hyperspy.misc.utils.stack` (and ``stack_metadata=True``),
            this method will return the former list of signals (information
            stored in `metadata._HyperSpy.Stacking_history`).
            If it was not created with :py:func:`~hyperspy.misc.utils.stack`,
            the last navigation axis will be used.
        number_of_parts : str or int
            Number of parts in which the spectrum image will be split. The
            splitting is homogeneous. When the axis size is not divisible
            by the `number_of_parts` the remainder data is lost without
            warning. If `number_of_parts` and `step_sizes` is ``'auto'``,
            `number_of_parts` equals the length of the axis,
            `step_sizes` equals one, and the axis is suppressed from each
            sub-spectrum.
        step_sizes : str, list (of ints), or int
            Size of the split parts. If ``'auto'``, the `step_sizes` equals one.
            If an int is given, the splitting is homogeneous.

        Examples
        --------
        >>> s = hs.signals.Signal1D(np.random.random([4, 3, 2]))
        >>> s
        <Signal1D, title: , dimensions: (3, 4|2)>
        >>> s.split()
        [<Signal1D, title: , dimensions: (3|2)>, <Signal1D, title: , dimensions: (3|2)>, <Signal1D, title: , dimensions: (3|2)>, <Signal1D, title: , dimensions: (3|2)>]
        >>> s.split(step_sizes=2)
        [<Signal1D, title: , dimensions: (3, 2|2)>, <Signal1D, title: , dimensions: (3, 2|2)>]
        >>> s.split(step_sizes=[1, 2])
        [<Signal1D, title: , dimensions: (3, 1|2)>, <Signal1D, title: , dimensions: (3, 2|2)>]

        Raises
        ------
        NotImplementedError
            If trying to split along a non-uniform axis.

        Returns
        -------
        splitted : list
            A list of the split signals

        """
        if number_of_parts != 'auto' and step_sizes != 'auto':
            raise ValueError(
                "You can define step_sizes or number_of_parts but not both."
            )

        shape = self.data.shape
        signal_dict = self._to_dictionary(add_learning_results=False)

        if axis == 'auto':
            mode = 'auto'
            if hasattr(self.metadata._HyperSpy, 'Stacking_history'):
                stack_history = self.metadata._HyperSpy.Stacking_history
                axis_in_manager = stack_history.axis
                step_sizes = stack_history.step_sizes
            else:
                axis_in_manager = self.axes_manager[-1 +
                                                    1j].index_in_axes_manager
        else:
            mode = 'manual'
            axis_in_manager = self.axes_manager[axis].index_in_axes_manager

        axis = self.axes_manager[axis_in_manager].index_in_array
        len_axis = self.axes_manager[axis_in_manager].size
        if self.axes_manager[axis].is_uniform is False:
            raise NotImplementedError(
                    "Splitting of signals over a non-uniform axis is not implemented")

        if number_of_parts == 'auto' and step_sizes == 'auto':
            step_sizes = 1
            number_of_parts = len_axis
        elif step_sizes == 'auto':
            if number_of_parts > shape[axis]:
                raise ValueError(
                    "The number of parts is greater than the axis size."
                )

            step_sizes = ([shape[axis] // number_of_parts, ] * number_of_parts)

        if isinstance(step_sizes, numbers.Integral):
            step_sizes = [step_sizes] * int(len_axis / step_sizes)

        splitted = []
        cut_index = np.array([0] + step_sizes).cumsum()

        axes_dict = signal_dict['axes']
        for i in range(len(cut_index) - 1):
            axes_dict[axis]['offset'] = self.axes_manager._axes[
                axis].index2value(cut_index[i])
            axes_dict[axis]['size'] = cut_index[i + 1] - cut_index[i]
            data = self.data[
                (slice(None), ) * axis +
                (slice(cut_index[i], cut_index[i + 1]), Ellipsis)]
            signal_dict['data'] = data
            splitted += self.__class__(**signal_dict),

        if number_of_parts == len_axis \
                or step_sizes == [1] * len_axis:
            for i, signal1D in enumerate(splitted):
                signal1D.data = signal1D.data[
                    signal1D.axes_manager._get_data_slice([(axis, 0)])]
                signal1D._remove_axis(axis_in_manager)

        if mode == 'auto' and hasattr(
                self.original_metadata, 'stack_elements'):
            for i, spectrum in enumerate(splitted):
                se = self.original_metadata.stack_elements['element' + str(i)]
                spectrum._metadata = copy.deepcopy(se['metadata'])
                spectrum._original_metadata = copy.deepcopy(
                    se['original_metadata']
                    )
                spectrum.metadata.General.title = se.metadata.General.title

        return splitted

    split.__doc__ %= (ONE_AXIS_PARAMETER)

    def _unfold(self, steady_axes, unfolded_axis):
        """Modify the shape of the data by specifying the axes whose
        dimension do not change and the axis over which the remaining axes will
        be unfolded

        Parameters
        ----------
        steady_axes : list
            The indices of the axes which dimensions do not change
        unfolded_axis : int
            The index of the axis over which all the rest of the axes (except
            the steady axes) will be unfolded

        See also
        --------
        fold

        Notes
        -----
        WARNING: this private function does not modify the signal subclass
        and it is intended for internal use only. To unfold use the public
        :py:meth:`~hyperspy.signal.BaseSignal.unfold`,
        :py:meth:`~hyperspy.signal.BaseSignal.unfold_navigation_space`,
        :py:meth:`~hyperspy.signal.BaseSignal.unfold_signal_space` instead.
        It doesn't make sense to perform an unfolding when `dim` < 2

        """
        if self.data.squeeze().ndim < 2:
            return

        # We need to store the original shape and coordinates to be used
        # by the fold function only if it has not been already stored by a
        # previous unfold
        folding = self.metadata._HyperSpy.Folding
        if folding.unfolded is False:
            folding.original_shape = self.data.shape
            folding.original_axes_manager = self.axes_manager
            folding.unfolded = True

        new_shape = [1] * len(self.data.shape)
        for index in steady_axes:
            new_shape[index] = self.data.shape[index]
        new_shape[unfolded_axis] = -1
        self.data = self.data.reshape(new_shape)
        self.axes_manager = self.axes_manager.deepcopy()
        uname = ''
        uunits = ''
        to_remove = []
        for axis, dim in zip(self.axes_manager._axes, new_shape):
            if dim == 1:
                uname += ',' + str(axis)
                uunits = ',' + str(axis.units)
                to_remove.append(axis)
        ua = self.axes_manager._axes[unfolded_axis]
        ua.name = str(ua) + uname
        ua.units = str(ua.units) + uunits
        ua.size = self.data.shape[unfolded_axis]
        for axis in to_remove:
            self.axes_manager.remove(axis.index_in_axes_manager)
        self.data = self.data.squeeze()
        self._assign_subclass()

    def unfold(self, unfold_navigation=True, unfold_signal=True):
        """Modifies the shape of the data by unfolding the signal and
        navigation dimensions separately

        Parameters
        ----------
        unfold_navigation : bool
            Whether or not to unfold the navigation dimension(s) (default:
            ``True``)
        unfold_signal : bool
            Whether or not to unfold the signal dimension(s) (default:
            ``True``)

        Returns
        -------
        needed_unfolding : bool
            Whether or not one of the axes needed unfolding (and that
            unfolding was performed)

        Note
        ----
        It doesn't make sense to perform an unfolding when the total number
        of dimensions is < 2.
        """
        unfolded = False
        if unfold_navigation:
            if self.unfold_navigation_space():
                unfolded = True
        if unfold_signal:
            if self.unfold_signal_space():
                unfolded = True
        return unfolded

    @contextmanager
    def unfolded(self, unfold_navigation=True, unfold_signal=True):
        """Use this function together with a `with` statement to have the
        signal be unfolded for the scope of the `with` block, before
        automatically refolding when passing out of scope.

        See also
        --------
        unfold, fold

        Examples
        --------
        >>> import numpy as np
        >>> s = BaseSignal(np.random.random((64, 64, 1024)))
        >>> with s.unfolded():
        ...     # Do whatever needs doing while unfolded here
        ...     pass

        """
        unfolded = self.unfold(unfold_navigation, unfold_signal)
        try:
            yield unfolded
        finally:
            if unfolded is not False:
                self.fold()

    def unfold_navigation_space(self):
        """Modify the shape of the data to obtain a navigation space of
        dimension 1

        Returns
        -------
        needed_unfolding : bool
            Whether or not the navigation space needed unfolding (and whether
            it was performed)
        """

        if self.axes_manager.navigation_dimension < 2:
            needed_unfolding = False
        else:
            needed_unfolding = True
            steady_axes = [
                axis.index_in_array for axis in
                self.axes_manager.signal_axes]
            unfolded_axis = (
                self.axes_manager.navigation_axes[0].index_in_array)
            self._unfold(steady_axes, unfolded_axis)
            if self.metadata.has_item('Signal.Noise_properties.variance'):
                variance = self.metadata.Signal.Noise_properties.variance
                if isinstance(variance, BaseSignal):
                    variance.unfold_navigation_space()
        return needed_unfolding

    def unfold_signal_space(self):
        """Modify the shape of the data to obtain a signal space of
        dimension 1

        Returns
        -------
        needed_unfolding : bool
            Whether or not the signal space needed unfolding (and whether
            it was performed)
        """
        if self.axes_manager.signal_dimension < 2:
            needed_unfolding = False
        else:
            needed_unfolding = True
            steady_axes = [
                axis.index_in_array for axis in
                self.axes_manager.navigation_axes]
            unfolded_axis = self.axes_manager.signal_axes[0].index_in_array
            self._unfold(steady_axes, unfolded_axis)
            self.metadata._HyperSpy.Folding.signal_unfolded = True
            if self.metadata.has_item('Signal.Noise_properties.variance'):
                variance = self.metadata.Signal.Noise_properties.variance
                if isinstance(variance, BaseSignal):
                    variance.unfold_signal_space()
        return needed_unfolding

    def fold(self):
        """If the signal was previously unfolded, fold it back"""
        folding = self.metadata._HyperSpy.Folding
        # Note that == must be used instead of is True because
        # if the value was loaded from a file its type can be np.bool_
        if folding.unfolded is True:
            self.data = self.data.reshape(folding.original_shape)
            self.axes_manager = folding.original_axes_manager
            folding.original_shape = None
            folding.original_axes_manager = None
            folding.unfolded = False
            folding.signal_unfolded = False
            self._assign_subclass()
            if self.metadata.has_item('Signal.Noise_properties.variance'):
                variance = self.metadata.Signal.Noise_properties.variance
                if isinstance(variance, BaseSignal):
                    variance.fold()

    def _make_sure_data_is_contiguous(self):
        if self.data.flags['C_CONTIGUOUS'] is False:
            _logger.info("{0!r} data is replaced by its optimized copy, see "
                         "optimize parameter of ``Basesignal.transpose`` "
                         "for more information.".format(self))
            self.data = np.ascontiguousarray(self.data, like=self.data)

    def _iterate_signal(self, iterpath=None):
        """Iterates over the signal data. It is faster than using the signal
        iterator, because it avoids making deepcopy of metadata and other
        attributes.

        Parameters
        ----------
        iterpath : None or str or iterable
            Any valid iterpath supported by the axes_manager.

        Returns
        -------
        numpy array when iterating over the navigation space
        """
        original_index = self.axes_manager.indices

        with self.axes_manager.switch_iterpath(iterpath):
            self.axes_manager.indices = tuple(
                [0 for _ in self.axes_manager.navigation_axes]
                )
            for _ in self.axes_manager:
                yield self()
            # restore original index
            self.axes_manager.indices = original_index

    def _cycle_signal(self):
        """Cycles over the signal data.

        It is faster than using the signal iterator.

        Warning! could produce a infinite loop.

        """
        if self.axes_manager.navigation_size < 2:
            while True:
                yield self()
            return  # pragma: no cover

        self._make_sure_data_is_contiguous()
        axes = [axis.index_in_array for
                axis in self.axes_manager.signal_axes]
        if axes:
            unfolded_axis = (
                self.axes_manager.navigation_axes[0].index_in_array)
            new_shape = [1] * len(self.data.shape)
            for axis in axes:
                new_shape[axis] = self.data.shape[axis]
            new_shape[unfolded_axis] = -1
        else:  # signal_dimension == 0
            new_shape = (-1, 1)
            axes = [1]
            unfolded_axis = 0
        # Warning! if the data is not contigous it will make a copy!!
        data = self.data.reshape(new_shape)
        getitem = [0] * len(data.shape)
        for axis in axes:
            getitem[axis] = slice(None)
        i = 0
        Ni = data.shape[unfolded_axis]
        while True:
            getitem[unfolded_axis] = i
            yield(data[tuple(getitem)])
            i += 1
            i = 0 if i == Ni else i

    def _remove_axis(self, axes):
        am = self.axes_manager
        axes = am[axes]
        if not np.iterable(axes):
            axes = (axes,)
        if am.navigation_dimension + am.signal_dimension >= len(axes):
            old_signal_dimension = am.signal_dimension
            am.remove(axes)
            if old_signal_dimension != am.signal_dimension:
                self._assign_subclass()
        if not self.axes_manager._axes and not self.ragged:
            # Create a "Scalar" axis because the axis is the last one left and
            # HyperSpy does not # support 0 dimensions
            add_scalar_axis(self)

    def _ma_workaround(self, s, function, axes, ar_axes, out):
        # TODO: Remove if and when numpy.ma accepts tuple `axis`

        # Basically perform unfolding, but only on data. We don't care about
        # the axes since the function will consume it/them.
        if not np.iterable(ar_axes):
            ar_axes = (ar_axes,)

        ar_axes = sorted(ar_axes)
        new_shape = list(self.data.shape)
        for index in ar_axes[1:]:
            new_shape[index] = 1
        new_shape[ar_axes[0]] = -1
        data = self.data.reshape(new_shape).squeeze()

        if out:
            data = np.atleast_1d(function(data, axis=ar_axes[0],))
            if data.shape == out.data.shape:
                out.data[:] = data
                out.events.data_changed.trigger(obj=out)
            else:
                raise ValueError(
                    "The output shape %s does not match  the shape of "
                    "`out` %s" % (data.shape, out.data.shape))
        else:
            s.data = function(data, axis=ar_axes[0],)
            s._remove_axis([ax.index_in_axes_manager for ax in axes])
            return s

    def _apply_function_on_data_and_remove_axis(self, function, axes,
                                                out=None, **kwargs):
        axes = self.axes_manager[axes]
        if not np.iterable(axes):
            axes = (axes,)

        # Use out argument in numpy function when available for operations that
        # do not return scalars in numpy.
        np_out = not len(self.axes_manager._axes) == len(axes)
        ar_axes = tuple(ax.index_in_array for ax in axes)

        if len(ar_axes) == 0:
            # no axes is provided, so no operation needs to be done but we
            # still need to finished the execution of the function properly.
            if out:
                out.data[:] = self.data
                out.events.data_changed.trigger(obj=out)
                return
            else:
                return self
        elif len(ar_axes) == 1:
            ar_axes = ar_axes[0]

        s = out or self._deepcopy_with_new_data(None)

        if np.ma.is_masked(self.data):
            return self._ma_workaround(s=s, function=function, axes=axes,
                                       ar_axes=ar_axes, out=out)
        if out:
            if np_out:
                function(self.data, axis=ar_axes, out=out.data,)
            else:
                data = np.atleast_1d(function(self.data, axis=ar_axes,))
                if data.shape == out.data.shape:
                    out.data[:] = data
                else:
                    raise ValueError(
                        "The output shape %s does not match  the shape of "
                        "`out` %s" % (data.shape, out.data.shape))
            out.events.data_changed.trigger(obj=out)
        else:
            s.data = np.atleast_1d(
                function(self.data, axis=ar_axes,))
            s._remove_axis([ax.index_in_axes_manager for ax in axes])
            return s

    def sum(self, axis=None, out=None, rechunk=False):
        """Sum the data over the given axes.

        Parameters
        ----------
        axis %s
        %s
        %s

        Returns
        -------
        s : :py:class:`~hyperspy.signal.BaseSignal` (or subclasses)
            A new Signal containing the sum of the provided Signal along the
            specified axes.

        Note
        ----
        If you intend to calculate the numerical integral of an unbinned signal,
        please use the :py:meth:`integrate1D` function instead. To avoid
        erroneous misuse of the `sum` function as integral, it raises a warning
        when working with an unbinned, non-uniform axis.

        See also
        --------
        max, min, mean, std, var, indexmax, indexmin, valuemax, valuemin

        Examples
        --------
        >>> import numpy as np
        >>> s = BaseSignal(np.random.random((64, 64, 1024)))
        >>> s
        <BaseSignal, title: , dimensions: (|1024, 64, 64)>
        >>> s.sum(0)
        <Signal2D, title: , dimensions: (|64, 64)>

        """

        if axis is None:
            axis = self.axes_manager.navigation_axes

        axes = self.axes_manager[axis]
        if not np.iterable(axes):
            axes = (axes,)
        if any([not ax.is_uniform and not ax.is_binned for ax in axes]):
            warnings.warn("You are summing over an unbinned, non-uniform axis. "
                          "The result can not be used as an approximation of "
                          "the integral of the signal. For this functionality, "
                          "use integrate1D instead.")

        return self._apply_function_on_data_and_remove_axis(
            np.sum, axis, out=out, rechunk=rechunk)
    sum.__doc__ %= (MANY_AXIS_PARAMETER, OUT_ARG, RECHUNK_ARG)

    def max(self, axis=None, out=None, rechunk=False):
        """Returns a signal with the maximum of the signal along at least one
        axis.

        Parameters
        ----------
        axis %s
        %s
        %s

        Returns
        -------
        s : :py:class:`~hyperspy.signal.BaseSignal` (or subclasses)
            A new Signal containing the maximum of the provided Signal over the
            specified axes

        See also
        --------
        min, sum, mean, std, var, indexmax, indexmin, valuemax, valuemin

        Examples
        --------
        >>> import numpy as np
        >>> s = BaseSignal(np.random.random((64, 64, 1024)))
        >>> s
        <BaseSignal, title: , dimensions: (|1024, 64, 64)>
        >>> s.max(0)
        <Signal2D, title: , dimensions: (|64, 64)>

        """
        if axis is None:
            axis = self.axes_manager.navigation_axes
        return self._apply_function_on_data_and_remove_axis(
            np.max, axis, out=out, rechunk=rechunk)
    max.__doc__ %= (MANY_AXIS_PARAMETER, OUT_ARG, RECHUNK_ARG)

    def min(self, axis=None, out=None, rechunk=False):
        """Returns a signal with the minimum of the signal along at least one
        axis.

        Parameters
        ----------
        axis %s
        %s
        %s

        Returns
        -------
        s : :py:class:`~hyperspy.signal.BaseSignal` (or subclasses)
            A new Signal containing the minimum of the provided Signal over the
            specified axes

        See also
        --------
        max, sum, mean, std, var, indexmax, indexmin, valuemax, valuemin

        Examples
        --------
        >>> import numpy as np
        >>> s = BaseSignal(np.random.random((64, 64, 1024)))
        >>> s
        <BaseSignal, title: , dimensions: (|1024, 64, 64)>
        >>> s.min(0)
        <Signal2D, title: , dimensions: (|64, 64)>

        """
        if axis is None:
            axis = self.axes_manager.navigation_axes
        return self._apply_function_on_data_and_remove_axis(
            np.min, axis, out=out, rechunk=rechunk)
    min.__doc__ %= (MANY_AXIS_PARAMETER, OUT_ARG, RECHUNK_ARG)

    def mean(self, axis=None, out=None, rechunk=False):
        """Returns a signal with the average of the signal along at least one
        axis.

        Parameters
        ----------
        axis %s
        %s
        %s

        Returns
        -------
        s : :py:class:`~hyperspy.signal.BaseSignal` (or subclasses)
            A new Signal containing the mean of the provided Signal over the
            specified axes

        See also
        --------
        max, min, sum, std, var, indexmax, indexmin, valuemax, valuemin

        Examples
        --------
        >>> import numpy as np
        >>> s = BaseSignal(np.random.random((64, 64, 1024)))
        >>> s
        <BaseSignal, title: , dimensions: (|1024, 64, 64)>
        >>> s.mean(0)
        <Signal2D, title: , dimensions: (|64, 64)>

        """
        if axis is None:
            axis = self.axes_manager.navigation_axes
        return self._apply_function_on_data_and_remove_axis(
            np.mean, axis, out=out, rechunk=rechunk)
    mean.__doc__ %= (MANY_AXIS_PARAMETER, OUT_ARG, RECHUNK_ARG)

    def std(self, axis=None, out=None, rechunk=False):
        """Returns a signal with the standard deviation of the signal along
        at least one axis.

        Parameters
        ----------
        axis %s
        %s
        %s

        Returns
        -------
        s : :py:class:`~hyperspy.signal.BaseSignal` (or subclasses)
            A new Signal containing the standard deviation of the provided
            Signal over the specified axes

        See also
        --------
        max, min, sum, mean, var, indexmax, indexmin, valuemax, valuemin

        Examples
        --------
        >>> import numpy as np
        >>> s = BaseSignal(np.random.random((64, 64, 1024)))
        >>> s
        <BaseSignal, title: , dimensions: (|1024, 64, 64)>
        >>> s.std(0)
        <Signal2D, title: , dimensions: (|64, 64)>

        """
        if axis is None:
            axis = self.axes_manager.navigation_axes
        return self._apply_function_on_data_and_remove_axis(
            np.std, axis, out=out, rechunk=rechunk)
    std.__doc__ %= (MANY_AXIS_PARAMETER, OUT_ARG, RECHUNK_ARG)

    def var(self, axis=None, out=None, rechunk=False):
        """Returns a signal with the variances of the signal along at least one
        axis.

        Parameters
        ----------
        axis %s
        %s
        %s

        Returns
        -------
        s : :py:class:`~hyperspy.signal.BaseSignal` (or subclasses)
            A new Signal containing the variance of the provided Signal over the
            specified axes

        See also
        --------
        max, min, sum, mean, std, indexmax, indexmin, valuemax, valuemin

        Examples
        --------
        >>> import numpy as np
        >>> s = BaseSignal(np.random.random((64, 64, 1024)))
        >>> s
        <BaseSignal, title: , dimensions: (|1024, 64, 64)>
        >>> s.var(0)
        <Signal2D, title: , dimensions: (|64, 64)>

        """
        if axis is None:
            axis = self.axes_manager.navigation_axes
        return self._apply_function_on_data_and_remove_axis(
            np.var, axis, out=out, rechunk=rechunk)
    var.__doc__ %= (MANY_AXIS_PARAMETER, OUT_ARG, RECHUNK_ARG)

    def nansum(self, axis=None, out=None, rechunk=False):
        """%s
        """
        if axis is None:
            axis = self.axes_manager.navigation_axes
        axes = self.axes_manager[axis]
        if not np.iterable(axes):
            axes = (axes,)
        if any([not ax.is_uniform for ax in axes]):
            warnings.warn("You are summing over a non-uniform axis. The result "
                          "can not be used as an approximation of the "
                          "integral of the signal. For this functionaliy, "
                          "use integrate1D instead.")
        return self._apply_function_on_data_and_remove_axis(
            np.nansum, axis, out=out, rechunk=rechunk)
    nansum.__doc__ %= (NAN_FUNC.format('sum'))

    def nanmax(self, axis=None, out=None, rechunk=False):
        """%s
        """
        if axis is None:
            axis = self.axes_manager.navigation_axes
        return self._apply_function_on_data_and_remove_axis(
            np.nanmax, axis, out=out, rechunk=rechunk)
    nanmax.__doc__ %= (NAN_FUNC.format('max'))

    def nanmin(self, axis=None, out=None, rechunk=False):
        """%s"""
        if axis is None:
            axis = self.axes_manager.navigation_axes
        return self._apply_function_on_data_and_remove_axis(
            np.nanmin, axis, out=out, rechunk=rechunk)
    nanmin.__doc__ %= (NAN_FUNC.format('min'))

    def nanmean(self, axis=None, out=None, rechunk=False):
        """%s """
        if axis is None:
            axis = self.axes_manager.navigation_axes
        return self._apply_function_on_data_and_remove_axis(
            np.nanmean, axis, out=out, rechunk=rechunk)
    nanmean.__doc__ %= (NAN_FUNC.format('mean'))

    def nanstd(self, axis=None, out=None, rechunk=False):
        """%s"""
        if axis is None:
            axis = self.axes_manager.navigation_axes
        return self._apply_function_on_data_and_remove_axis(
            np.nanstd, axis, out=out, rechunk=rechunk)
    nanstd.__doc__ %= (NAN_FUNC.format('std'))

    def nanvar(self, axis=None, out=None, rechunk=False):
        """%s"""
        if axis is None:
            axis = self.axes_manager.navigation_axes
        return self._apply_function_on_data_and_remove_axis(
            np.nanvar, axis, out=out, rechunk=rechunk)
    nanvar.__doc__ %= (NAN_FUNC.format('var'))

    def diff(self, axis, order=1, out=None, rechunk=False):
        """Returns a signal with the `n`-th order discrete difference along
        given axis. `i.e.` it calculates the difference between consecutive
        values in the given axis: `out[n] = a[n+1] - a[n]`. See
        :py:func:`numpy.diff` for more details.

        Parameters
        ----------
        axis %s
        order : int
            The order of the discrete difference.
        %s
        %s

        Returns
        -------
        s : :py:class:`~hyperspy.signal.BaseSignal` (or subclasses) or None
            Note that the size of the data on the given ``axis`` decreases by
            the given ``order``. `i.e.` if ``axis`` is ``"x"`` and ``order`` is
            2, the `x` dimension is N, ``der``'s `x` dimension is N - 2.

        Note
        ----
        If you intend to calculate the numerical derivative, please use the
        proper :py:meth:`derivative` function instead. To avoid erroneous
        misuse of the `diff` function as derivative, it raises an error when
        when working with a non-uniform axis.

        See also
        --------
        derivative, integrate1D, integrate_simpson

        Examples
        --------
        >>> import numpy as np
        >>> s = BaseSignal(np.random.random((64, 64, 1024)))
        >>> s
        <BaseSignal, title: , dimensions: (|1024, 64, 64)>
        >>> s.diff(0)
        <BaseSignal, title: , dimensions: (|1023, 64, 64)>

        """
        if not self.axes_manager[axis].is_uniform:
            raise NotImplementedError(
            "Performing a numerical difference on a non-uniform axis "
            "is not implemented. Consider using `derivative` instead."
        )
        s = out or self._deepcopy_with_new_data(None)
        data = np.diff(self.data, n=order,
                       axis=self.axes_manager[axis].index_in_array)
        if out is not None:
            out.data[:] = data
        else:
            s.data = data
        axis2 = s.axes_manager[axis]
        new_offset = self.axes_manager[axis].offset + (order * axis2.scale / 2)
        axis2.offset = new_offset
        s.get_dimensions_from_data()
        if out is None:
            return s
        else:
            out.events.data_changed.trigger(obj=out)
    diff.__doc__ %= (ONE_AXIS_PARAMETER, OUT_ARG, RECHUNK_ARG)

    def derivative(self, axis, order=1, out=None, **kwargs):
        r"""Calculate the numerical derivative along the given axis,
        with respect to the calibrated units of that axis.

        For a function :math:`y = f(x)` and two consecutive values :math:`x_1`
        and :math:`x_2`:

        .. math::

            \frac{df(x)}{dx} = \frac{y(x_2)-y(x_1)}{x_2-x_1}

        Parameters
        ----------
        axis %s
        order: int
            The order of the derivative.
        %s
        **kwargs : dict
            All extra keyword arguments are passed to :py:func:`numpy.gradient`

        Returns
        -------
        der : :py:class:`~hyperspy.signal.BaseSignal`
            Note that the size of the data on the given ``axis`` decreases by
            the given ``order``. `i.e.` if ``axis`` is ``"x"`` and ``order`` is
            2, if the `x` dimension is N, then ``der``'s `x` dimension is N - 2.

        Notes
        -----
        This function uses numpy.gradient to perform the derivative. See its
        documentation for implementation details.

        See also
        --------
        integrate1D, integrate_simpson

        """
        # rechunk was a valid keyword up to HyperSpy 1.6
        if "rechunk" in kwargs:
            del kwargs["rechunk"]
        n = order
        der_data = self.data
        while n:
            der_data = np.gradient(
                der_data, self.axes_manager[axis].axis,
                axis=self.axes_manager[axis].index_in_array, **kwargs)
            n -= 1
        if out:
            out.data = der_data
            out.events.data_changed.trigger(obj=out)
        else:
            return self._deepcopy_with_new_data(der_data)
    derivative.__doc__ %= (ONE_AXIS_PARAMETER, OUT_ARG)

    def integrate_simpson(self, axis, out=None, rechunk=False):
        """Calculate the integral of a Signal along an axis using
        `Simpson's rule <https://en.wikipedia.org/wiki/Simpson%%27s_rule>`_.

        Parameters
        ----------
        axis %s
        %s
        %s

        Returns
        -------
        s : :py:class:`~hyperspy.signal.BaseSignal` (or subclasses)
            A new Signal containing the integral of the provided Signal along
            the specified axis.

        See also
        --------
        derivative, integrate1D

        Examples
        --------
        >>> s = BaseSignal(np.random.random((64, 64, 1024)))
        >>> s
        <BaseSignal, title: , dimensions: (|1024, 64, 64)>
        >>> s.integrate_simpson(0)
        <Signal2D, title: , dimensions: (|64, 64)>

        """
        axis = self.axes_manager[axis]
        s = out or self._deepcopy_with_new_data(None)
        data = integrate.simps(y=self.data, x=axis.axis,
                               axis=axis.index_in_array)
        if out is not None:
            out.data[:] = data
            out.events.data_changed.trigger(obj=out)
        else:
            s.data = data
            s._remove_axis(axis.index_in_axes_manager)
            return s
    integrate_simpson.__doc__ %= (ONE_AXIS_PARAMETER, OUT_ARG, RECHUNK_ARG)

    def fft(self, shift=False, apodization=False, real_fft_only=False, **kwargs):
        """Compute the discrete Fourier Transform.

        This function computes the discrete Fourier Transform over the signal
        axes by means of the Fast Fourier Transform (FFT) as implemented in
        numpy.

        Parameters
        ----------
        shift : bool, optional
            If ``True``, the origin of FFT will be shifted to the centre
            (default is ``False``).
        apodization : bool or str
            Apply an
            `apodization window <https://mathworld.wolfram.com/ApodizationFunction.html>`_
            before calculating the FFT in order to suppress streaks.
            Valid string values are {``'hann'`` or ``'hamming'`` or ``'tukey'``}
            If ``True`` or ``'hann'``, applies a Hann window.
            If ``'hamming'`` or ``'tukey'``, applies Hamming or Tukey
            windows, respectively (default is ``False``).
        real_fft_only : bool, default False
            If ``True`` and data is real-valued, uses :py:func:`numpy.fft.rfftn`
            instead of :py:func:`numpy.fft.fftn`
        **kwargs : dict
            other keyword arguments are described in :py:func:`numpy.fft.fftn`

        Returns
        -------
        s : :py:class:`~hyperspy._signals.complex_signal.ComplexSignal`
            A Signal containing the result of the FFT algorithm

        Raises
        ------
        NotImplementedError
            If performing FFT along a non-uniform axis.

        Examples
        --------
        >>> import skimage
        >>> im = hs.signals.Signal2D(skimage.data.camera())
        >>> im.fft()
        <ComplexSignal2D, title: FFT of , dimensions: (|512, 512)>

        >>> # Use following to plot power spectrum of `im`:
        >>> im.fft(shift=True, apodization=True).plot(power_spectrum=True)

        Note
        ----
        Requires a uniform axis. For further information see the documentation
        of :py:func:`numpy.fft.fftn`
        """

        if self.axes_manager.signal_dimension == 0:
            raise AttributeError("Signal dimension must be at least one.")
        if apodization == True:
            apodization = 'hann'

        if apodization:
            im_fft = self.apply_apodization(window=apodization, inplace=False)
        else:
            im_fft = self
        ax = self.axes_manager
        axes = ax.signal_indices_in_array
        if any([not axs.is_uniform for axs in self.axes_manager[axes]]):
            raise NotImplementedError(
                    "Not implemented for non-uniform axes.")
        use_real_fft = real_fft_only and (self.data.dtype.kind != 'c')

        if use_real_fft:
            fft_f = np.fft.rfftn
        else:
            fft_f = np.fft.fftn

        if shift:
            im_fft = self._deepcopy_with_new_data(np.fft.fftshift(
                fft_f(im_fft.data, axes=axes, **kwargs), axes=axes))
        else:
            im_fft = self._deepcopy_with_new_data(
                fft_f(self.data, axes=axes, **kwargs))

        im_fft.change_dtype("complex")
        im_fft.metadata.General.title = 'FFT of {}'.format(
            im_fft.metadata.General.title)
        im_fft.metadata.set_item('Signal.FFT.shifted', shift)
        if hasattr(self.metadata.Signal, 'quantity'):
            self.metadata.Signal.__delattr__('quantity')

        for axis in im_fft.axes_manager.signal_axes:
            axis.scale = 1. / axis.size / axis.scale
            axis.offset = 0.0
            try:
                units = _ureg.parse_expression(str(axis.units))**(-1)
                axis.units = '{:~}'.format(units.units)
            except UndefinedUnitError:
                _logger.warning('Units are not set or cannot be recognized')
            if shift:
                axis.offset = -axis.high_value / 2.
        return im_fft

    def ifft(self, shift=None, return_real=True, **kwargs):
        """
        Compute the inverse discrete Fourier Transform.

        This function computes the real part of the inverse of the discrete
        Fourier Transform over the signal axes by means of the Fast Fourier
        Transform (FFT) as implemented in numpy.

        Parameters
        ----------
        shift : bool or None, optional
            If ``None``, the shift option will be set to the original status
            of the FFT using the value in metadata. If no FFT entry is
            present in metadata, the parameter will be set to ``False``.
            If ``True``, the origin of the FFT will be shifted to the centre.
            If ``False``, the origin will be kept at (0, 0)
            (default is ``None``).
        return_real : bool, default True
            If ``True``, returns only the real part of the inverse FFT.
            If ``False``, returns all parts.
        **kwargs : dict
            other keyword arguments are described in :py:func:`numpy.fft.ifftn`

        Return
        ------
        s : :py:class:`~hyperspy.signal.BaseSignal` (or subclasses)
            A Signal containing the result of the inverse FFT algorithm

        Raises
        ------
        NotImplementedError
            If performing IFFT along a non-uniform axis.

        Examples
        --------
        >>> import skimage
        >>> im = hs.signals.Signal2D(skimage.data.camera())
        >>> imfft = im.fft()
        >>> imfft.ifft()
        <Signal2D, title: real(iFFT of FFT of ), dimensions: (|512, 512)>

        Note
        ----
        Requires a uniform axis. For further information see the documentation
        of :py:func:`numpy.fft.ifftn`
        """

        if self.axes_manager.signal_dimension == 0:
            raise AttributeError("Signal dimension must be at least one.")
        ax = self.axes_manager
        axes = ax.signal_indices_in_array
        if any([not axs.is_uniform for axs in self.axes_manager[axes]]):
            raise NotImplementedError(
                    "Not implemented for non-uniform axes.")
        if shift is None:
            shift = self.metadata.get_item('Signal.FFT.shifted', False)

        if shift:
            im_ifft = self._deepcopy_with_new_data(np.fft.ifftn(
                np.fft.ifftshift(self.data, axes=axes), axes=axes, **kwargs))
        else:
            im_ifft = self._deepcopy_with_new_data(np.fft.ifftn(
                self.data, axes=axes, **kwargs))

        im_ifft.metadata.General.title = 'iFFT of {}'.format(
            im_ifft.metadata.General.title)
        if im_ifft.metadata.has_item('Signal.FFT'):
            del im_ifft.metadata.Signal.FFT

        if return_real:
            im_ifft = im_ifft.real

        for axis in im_ifft.axes_manager.signal_axes:
            axis.scale = 1. / axis.size / axis.scale
            try:
                units = _ureg.parse_expression(str(axis.units)) ** (-1)
                axis.units = '{:~}'.format(units.units)
            except UndefinedUnitError:
                _logger.warning('Units are not set or cannot be recognized')
            axis.offset = 0.
        return im_ifft

    def integrate1D(self, axis, out=None, rechunk=False):
        """Integrate the signal over the given axis.

        The integration is performed using
        `Simpson's rule <https://en.wikipedia.org/wiki/Simpson%%27s_rule>`_ if
        `axis.is_binned` is ``False`` and simple summation over the given axis
        if ``True`` (along binned axes, the detector already provides
        integrated counts per bin).

        Parameters
        ----------
        axis %s
        %s
        %s

        Returns
        -------
        s : :py:class:`~hyperspy.signal.BaseSignal` (or subclasses)
            A new Signal containing the integral of the provided Signal along
            the specified axis.

        See also
        --------
        integrate_simpson, derivative

        Examples
        --------
        >>> s = BaseSignal(np.random.random((64, 64, 1024)))
        >>> s
        <BaseSignal, title: , dimensions: (|1024, 64, 64)>
        >>> s.integrate1D(0)
        <Signal2D, title: , dimensions: (|64, 64)>

        """
        if self.axes_manager[axis].is_binned:
            return self.sum(axis=axis, out=out, rechunk=rechunk)
        else:
            return self.integrate_simpson(axis=axis, out=out, rechunk=rechunk)

    integrate1D.__doc__ %= (ONE_AXIS_PARAMETER, OUT_ARG, RECHUNK_ARG)

    def indexmin(self, axis, out=None, rechunk=False):
        """Returns a signal with the index of the minimum along an axis.

        Parameters
        ----------
        axis %s
        %s
        %s

        Returns
        -------
        s : :py:class:`~hyperspy.signal.BaseSignal` (or subclasses)
            A new Signal containing the indices of the minimum along the
            specified axis. Note: the data `dtype` is always ``int``.

        See also
        --------
        max, min, sum, mean, std, var, indexmax, valuemax, valuemin

        Examples
        --------
        >>> s = BaseSignal(np.random.random((64, 64, 1024)))
        >>> s
        <BaseSignal, title: , dimensions: (|1024, 64, 64)>
        >>> s.indexmin(0)
        <Signal2D, title: , dimensions: (|64, 64)>

        """
        return self._apply_function_on_data_and_remove_axis(
            np.argmin, axis, out=out, rechunk=rechunk)
    indexmin.__doc__ %= (ONE_AXIS_PARAMETER, OUT_ARG, RECHUNK_ARG)

    def indexmax(self, axis, out=None, rechunk=False):
        """Returns a signal with the index of the maximum along an axis.

        Parameters
        ----------
        axis %s
        %s
        %s

        Returns
        -------
        s : :py:class:`~hyperspy.signal.BaseSignal` (or subclasses)
            A new Signal containing the indices of the maximum along the
            specified axis. Note: the data `dtype` is always ``int``.

        See also
        --------
        max, min, sum, mean, std, var, indexmin, valuemax, valuemin

        Examples
        --------
        >>> s = BaseSignal(np.random.random((64,64,1024)))
        >>> s
        <BaseSignal, title: , dimensions: (|1024, 64, 64)>
        >>> s.indexmax(0)
        <Signal2D, title: , dimensions: (|64, 64)>

        """
        return self._apply_function_on_data_and_remove_axis(
            np.argmax, axis, out=out, rechunk=rechunk)
    indexmax.__doc__ %= (ONE_AXIS_PARAMETER, OUT_ARG, RECHUNK_ARG)

    def valuemax(self, axis, out=None, rechunk=False):
        """Returns a signal with the value of coordinates of the maximum along
        an axis.

        Parameters
        ----------
        axis %s
        %s
        %s

        Returns
        -------
        s : :py:class:`~hyperspy.signal.BaseSignal` (or subclasses)
            A new Signal containing the calibrated coordinate values of the
            maximum along the specified axis.

        See also
        --------
        max, min, sum, mean, std, var, indexmax, indexmin, valuemin

        Examples
        --------
        >>> import numpy as np
        >>> s = BaseSignal(np.random.random((64, 64, 1024)))
        >>> s
        <BaseSignal, title: , dimensions: (|1024, 64, 64)>
        >>> s.valuemax(0)
        <Signal2D, title: , dimensions: (|64, 64)>

        """
        idx = self.indexmax(axis)
        data = self.axes_manager[axis].index2value(idx.data)
        if out is None:
            idx.data = data
            return idx
        else:
            out.data[:] = data
            out.events.data_changed.trigger(obj=out)
    valuemax.__doc__ %= (ONE_AXIS_PARAMETER, OUT_ARG, RECHUNK_ARG)

    def valuemin(self, axis, out=None, rechunk=False):
        """Returns a signal with the value of coordinates of the minimum along
        an axis.

        Parameters
        ----------
        axis %s
        %s
        %s

        Returns
        -------
        s : :py:class:`~hyperspy.signal.BaseSignal` (or subclasses)
            A new Signal containing the calibrated coordinate values of the
            minimum along the specified axis.

        See also
        --------
        max, min, sum, mean, std, var, indexmax, indexmin, valuemax

        """
        idx = self.indexmin(axis)
        data = self.axes_manager[axis].index2value(idx.data)
        if out is None:
            idx.data = data
            return idx
        else:
            out.data[:] = data
            out.events.data_changed.trigger(obj=out)
    valuemin.__doc__ %= (ONE_AXIS_PARAMETER, OUT_ARG, RECHUNK_ARG)

    def get_histogram(self, bins='fd', range_bins=None, max_num_bins=250, out=None,
                      **kwargs):
        """Return a histogram of the signal data.

        More sophisticated algorithms for determining the bins can be used
        by passing a string as the ``bins`` argument. Other than the ``'blocks'``
        and ``'knuth'`` methods, the available algorithms are the same as
        :py:func:`numpy.histogram`.

        Note: The lazy version of the algorithm only supports ``"scott"``
        and ``"fd"`` as a string argument for ``bins``.

        Parameters
        ----------
        %s
        range_bins : tuple or None, optional
            the minimum and maximum range for the histogram. If
            `range_bins` is ``None``, (``x.min()``, ``x.max()``) will be used.
        %s
        %s
        %s
        **kwargs
            other keyword arguments (weight and density) are described in
            :py:func:`numpy.histogram`.

        Returns
        -------
        hist_spec : :py:class:`~hyperspy._signals.signal1d.Signal1D`
            A 1D spectrum instance containing the histogram.

        See also
        --------
        * print_summary_statistics
        * :py:func:`numpy.histogram`
        * :py:func:`dask.histogram`

        Examples
        --------
        >>> s = hs.signals.Signal1D(np.random.normal(size=(10, 100)))
        >>> # Plot the data histogram
        >>> s.get_histogram().plot()
        >>> # Plot the histogram of the signal at the current coordinates
        >>> s.get_current_signal().get_histogram().plot()

        """
        from hyperspy import signals
        data = self.data[~np.isnan(self.data)].flatten()

        hist, bin_edges = histogram(
            data,
            bins=bins,
            max_num_bins=max_num_bins,
            range=range_bins,
            **kwargs
        )

        if out is None:
            hist_spec = signals.Signal1D(hist)
        else:
            hist_spec = out
            if hist_spec.data.shape == hist.shape:
                hist_spec.data[:] = hist
            else:
                hist_spec.data = hist

        if isinstance(bins, str) and bins == 'blocks':
            hist_spec.axes_manager.signal_axes[0].axis = bin_edges[:-1]
            warnings.warn(
                "The option `bins='blocks'` is not fully supported in this "
                "version of HyperSpy. It should be used for plotting purposes "
                "only.",
                UserWarning,
            )
        else:
            hist_spec.axes_manager[0].scale = bin_edges[1] - bin_edges[0]
            hist_spec.axes_manager[0].offset = bin_edges[0]
            hist_spec.axes_manager[0].size = hist.shape[-1]

        hist_spec.axes_manager[0].name = 'value'
        hist_spec.axes_manager[0].is_binned = True
        hist_spec.metadata.General.title = (self.metadata.General.title +
                                            " histogram")
        if out is None:
            return hist_spec
        else:
            out.events.data_changed.trigger(obj=out)

    get_histogram.__doc__ %= (HISTOGRAM_BIN_ARGS, HISTOGRAM_MAX_BIN_ARGS, OUT_ARG, RECHUNK_ARG)

    def map(
        self,
        function,
        show_progressbar=None,
<<<<<<< HEAD
        max_workers=None,
=======
        num_workers=None,
>>>>>>> 13e7f7e2
        inplace=True,
        ragged=None,
        navigation_chunks=None,
        output_signal_size=None,
        output_dtype=None,
        lazy_output=None,
        **kwargs,
    ):
        """Apply a function to the signal data at all the navigation
        coordinates.

        The function must operate on numpy arrays. It is applied to the data at
        each navigation coordinate pixel-py-pixel. Any extra keyword arguments
        are passed to the function. The keywords can take different values at
        different coordinates. If the function takes an `axis` or `axes`
        argument, the function is assumed to be vectorized and the signal axes
        are assigned to `axis` or `axes`.  Otherwise, the signal is iterated
        over the navigation axes and a progress bar is displayed to monitor the
        progress.

        In general, only navigation axes (order, calibration, and number) are
        guaranteed to be preserved.

        Parameters
        ----------

        function : :std:term:`function`
            Any function that can be applied to the signal. This function should
            not alter any mutable input arguments or input data. So do not do
            operations which alter the input, without copying it first.
            For example, instead of doing `image *= mask`, rather do
            `image = image * mask`. Likewise, do not do `image[5, 5] = 10`
            directly on the input data or arguments, but make a copy of it
            first. For example via `image = copy.deepcopy(image)`.
        %s
        %s
        inplace : bool, default True
            If ``True``, the data is replaced by the result. Otherwise
            a new Signal with the results is returned.
        ragged : None or bool, default None
            Indicates if the results for each navigation pixel are of identical
            shape (and/or numpy arrays to begin with). If ``None``,
            the output signal will be ragged only if the original signal is ragged.
        navigation_chunks : str, None, int or tuple of int, default ``None``
            Set the navigation_chunks argument to a tuple of integers to split
            the navigation axes into chunks. This can be useful to enable
            using multiple cores with signals which are less that 100 MB.
            This argument is passed to :py:meth:`~._signals.lazy.LazySignal.rechunk`.
        output_signal_size : None, tuple
            Since the size and dtype of the signal dimension of the output
            signal can be different from the input signal, this output signal
            size must be calculated somehow. If both ``output_signal_size``
            and ``output_dtype`` is ``None``, this is automatically determined.
            However, if for some reason this is not working correctly, this
            can be specified via ``output_signal_size`` and ``output_dtype``.
            The most common reason for this failing is due to the signal size
            being different for different navigation positions. If this is the
            case, use ragged=True. None is default.
        output_dtype : None, NumPy dtype
            See docstring for output_signal_size for more information.
            Default None.
        %s
        **kwargs : dict
            All extra keyword arguments are passed to the provided function

        Notes
        -----
        If the function results do not have identical shapes, the result is an
        array of navigation shape, where each element corresponds to the result
        of the function (of arbitrary object type), called a "ragged array". As
        such, most functions are not able to operate on the result and the data
        should be used directly.

        This method is similar to Python's :py:func:`python:map` that can
        also be utilized with a :py:class:`~hyperspy.signal.BaseSignal`
        instance for similar purposes. However, this method has the advantage of
        being faster because it iterates the underlying numpy data array
        instead of the :py:class:`~hyperspy.signal.BaseSignal`.

        Examples
        --------
        Apply a Gaussian filter to all the images in the dataset. The sigma
        parameter is constant:

        >>> import scipy.ndimage
        >>> im = hs.signals.Signal2D(np.random.random((10, 64, 64)))
        >>> im.map(scipy.ndimage.gaussian_filter, sigma=2.5)  # doctest: +SKIP

        Apply a Gaussian filter to all the images in the dataset. The signal
        parameter is variable:

        >>> im = hs.signals.Signal2D(np.random.random((10, 64, 64)))
        >>> sigmas = hs.signals.BaseSignal(np.linspace(2, 5, 10)).T
        >>> im.map(scipy.ndimage.gaussian_filter, sigma=sigmas)  # doctest: +SKIP

        Rotate the two signal dimensions, with different amount as a function
        of navigation index. Delay the calculation by getting the output
        lazily. The calculation is then done using the compute method.

        >>> from scipy.ndimage import rotate
        >>> s = hs.signals.Signal2D(np.random.random((5, 4, 40, 40)))
        >>> s_angle = hs.signals.BaseSignal(np.linspace(0, 90, 20).reshape(5, 4)).T
        >>> s.map(rotate, angle=s_angle, reshape=False, lazy_output=True)
        >>> s.compute()  # doctest: +SKIP

        Rotate the two signal dimensions, with different amount as a function
        of navigation index. In addition, the output is returned as a new
        signal, instead of replacing the old signal.

        >>> s = hs.signals.Signal2D(np.random.random((5, 4, 40, 40)))
        >>> s_angle = hs.signals.BaseSignal(np.linspace(0, 90, 20).reshape(5, 4)).T
        >>> s_rot = s.map(rotate, angle=s_angle, reshape=False, inplace=False)  # doctest: +SKIP

        If you want some more control over computing a signal that isn't lazy
        you can always set lazy_output to True and then compute the signal setting
        the scheduler to 'threading', 'processes', 'single-threaded' or 'distributed'.

        Additionally, you can set the navigation_chunks argument to a tuple of
        integers to split the navigation axes into chunks. This can be useful if your
        signal is less that 100 mb but you still want to use multiple cores.

        >>> s = hs.signals.Signal2D(np.random.random((5, 4, 40, 40)))
        >>> s_angle = hs.signals.BaseSignal(np.linspace(0, 90, 20).reshape(5, 4)).T
        >>> rotated = s.map(rotate, angle=s_angle, reshape=False, lazy_output=True, inplace=True
        ...                 navigation_chunks=(2,2))
        >>> rotated.compute(scheduler="single-threaded")

        Note
        ----
        Currently requires a uniform axis.

        """
        if lazy_output is None:
            lazy_output = self._lazy
        if ragged is None:
            ragged = self.ragged

        # Separate arguments to pass to the mapping function:
        # ndkwargs dictionary contains iterating arguments which must be signals.
        # kwargs dictionary contains non-iterating arguments
        self_nav_shape = self.axes_manager.navigation_shape
        ndkwargs = {}
        ndkeys = [key for key in kwargs if isinstance(kwargs[key], BaseSignal)]
        for key in ndkeys:
            nd_nav_shape = kwargs[key].axes_manager.navigation_shape
            if nd_nav_shape == self_nav_shape:
                ndkwargs[key] = kwargs.pop(key)
            elif nd_nav_shape == () or nd_nav_shape == (1,):
                # This really isn't an iterating signal.
                kwargs[key] = np.squeeze(kwargs[key].data)
            else:
                raise ValueError(
                    f"The size of the navigation_shape for the kwarg {key} "
                    f"(<{nd_nav_shape}> must be consistent "
                    f"with the size of the mapped signal "
                    f"<{self_nav_shape}>"
                )
        # TODO: Consider support for non-uniform signal axis
        if any([not ax.is_uniform for ax in self.axes_manager.signal_axes]):
            _logger.warning(
                "At least one axis of the signal is non-uniform. Can your "
                "`function` operate on non-uniform axes?"
            )
        else:
            # Check if the signal axes have inhomogeneous scales and/or units and
            # display in warning if yes.
            scale = set()
            units = set()
            for i in range(len(self.axes_manager.signal_axes)):
                scale.add(self.axes_manager.signal_axes[i].scale)
                units.add(self.axes_manager.signal_axes[i].units)
            if len(units) != 1 or len(scale) != 1:
                _logger.warning(
                    "The function you applied does not take into account "
                    "the difference of units and of scales in-between axes."
                )
        # If the function has an axis argument and the signal dimension is 1,
        # we suppose that it can operate on the full array and we don't
        # iterate over the coordinates.
        fargs = []
        try:
            # numpy ufunc operate element-wise on the inputs and we don't
            # except them to have an axis argument
            if not isinstance(function, np.ufunc):
                fargs = inspect.signature(function).parameters.keys()
            else:
                _logger.warning(
                    f"The function `{function.__name__}` can directly operate "
                    "on hyperspy signals and it is not necessary to use `map`."
                )
        except TypeError as error:
            # This is probably a Cython function that is not supported by
            # inspect.
            _logger.warning(error)

        # If the function has an `axes` or `axis` argument
        # we suppose that it can operate on the full array and we don't
        # iterate over the coordinates.
        # We use _map_all only when the user doesn't specify axis/axes
        if (not ndkwargs
            and not lazy_output
            and self.axes_manager.signal_dimension == 1
            and "axis" in fargs
            and "axis" not in kwargs.keys()
            ):
            kwargs['axis'] = self.axes_manager.signal_axes[-1].index_in_array
            result = self._map_all(function, inplace=inplace, **kwargs)
<<<<<<< HEAD
        elif not ndkwargs and not lazy_output and "axes" in fargs:
=======
        elif (not ndkwargs
              and not lazy_output
              and "axes" in fargs
              and "axes" not in kwargs.keys()
              ):
>>>>>>> 13e7f7e2
            kwargs['axes'] = tuple([axis.index_in_array for axis in
                                    self.axes_manager.signal_axes])
            result = self._map_all(function, inplace=inplace, **kwargs)
        else:
            if show_progressbar is None:
                from hyperspy.defaults_parser import preferences
                show_progressbar = preferences.General.show_progressbar
            # Iteration over coordinates.
            result = self._map_iterate(
                function,
                iterating_kwargs=ndkwargs, # function argument(s) (iterating)
                show_progressbar=show_progressbar,
                ragged=ragged,
                inplace=inplace,
                lazy_output=lazy_output,
                num_workers=num_workers,
                output_dtype=output_dtype,
                output_signal_size=output_signal_size,
                navigation_chunks=navigation_chunks,
                **kwargs, # function argument(s) (non-iterating)
            )
        if not inplace:
            return result
        else:
            self.events.data_changed.trigger(obj=self)

<<<<<<< HEAD
    map.__doc__ %= (SHOW_PROGRESSBAR_ARG, LAZY_OUTPUT_ARG, MAX_WORKERS_ARG)
=======
    map.__doc__ %= (SHOW_PROGRESSBAR_ARG, LAZY_OUTPUT_ARG, NUM_WORKERS_ARG)
>>>>>>> 13e7f7e2

    def _map_all(self, function, inplace=True, **kwargs):
        """
        The function has to have either 'axis' or 'axes' keyword argument,
        and hence support operating on the full dataset efficiently and remove
        the signal axes.
        """
        old_shape = self.data.shape
        newdata = function(self.data, **kwargs)
        if inplace:
            self.data = newdata
            if self.data.shape != old_shape:
                self.axes_manager.remove(self.axes_manager.signal_axes)
            self._lazy = False
            self._assign_subclass()
            return None
        else:
            sig = self._deepcopy_with_new_data(newdata)
            if sig.data.shape != old_shape:
                sig.axes_manager.remove(sig.axes_manager.signal_axes)
            sig._lazy = False
            sig._assign_subclass()
            return sig

    def _map_iterate(
        self,
        function,
        iterating_kwargs=None,
        show_progressbar=None,
        ragged=False,
        inplace=True,
        output_signal_size=None,
        output_dtype=None,
        lazy_output=None,
<<<<<<< HEAD
        max_workers=None,
=======
        num_workers=None,
>>>>>>> 13e7f7e2
        navigation_chunks="auto",
        **kwargs,
    ):
        if lazy_output is None:
            lazy_output = self._lazy

        if not self._lazy:
            s_input = self.as_lazy()
            s_input.rechunk(nav_chunks=navigation_chunks)
        else:
            s_input = self

        # unpacking keyword arguments
        if iterating_kwargs is None:
            iterating_kwargs = {}
        elif isinstance(iterating_kwargs, (tuple, list)):
            iterating_kwargs = dict((k, v) for k, v in iterating_kwargs)

        nav_indexes = s_input.axes_manager.navigation_indices_in_array
        chunk_span = np.equal(s_input.data.chunksize, s_input.data.shape)
        chunk_span = [
            chunk_span[i] for i in s_input.axes_manager.signal_indices_in_array
        ]

        if not all(chunk_span):
            _logger.info(
                "The chunk size needs to span the full signal size, rechunking..."
            )

            old_sig = s_input.rechunk(inplace=False, nav_chunks=None)
        else:
            old_sig = s_input

        os_am = old_sig.axes_manager

        autodetermine = (
            output_signal_size is None or output_dtype is None
        )  # try to guess output dtype and sig size?
        if autodetermine and is_cupy_array(self.data):
            raise ValueError('Autodetermination of `output_signal_size` and '
                             '`output_dtype` is not supported for cupy array.')

        args, arg_keys = old_sig._get_iterating_kwargs(iterating_kwargs)

        if autodetermine:  # trying to guess the output d-type and size from one signal
            testing_kwargs = {}
            for ikey, key in enumerate(arg_keys):
                test_ind = (0,) * len(os_am.navigation_axes)
                # For discussion on if squeeze is necessary, see
                # https://github.com/hyperspy/hyperspy/pull/2981
                testing_kwargs[key] = np.squeeze(args[ikey][test_ind].compute())[()]
            testing_kwargs = {**kwargs, **testing_kwargs}
            test_data = np.array(
                old_sig.inav[(0,) * len(os_am.navigation_shape)].data.compute()
            )
            temp_output_signal_size, temp_output_dtype = guess_output_signal_size(
                test_data=test_data, function=function, ragged=ragged, **testing_kwargs,
            )
            if output_signal_size is None:
                output_signal_size = temp_output_signal_size
            if output_dtype is None:
                output_dtype = temp_output_dtype
        output_shape = self.axes_manager._navigation_shape_in_array + output_signal_size
        arg_pairs, adjust_chunks, new_axis, output_pattern = _get_block_pattern(
            (old_sig.data,) + args, output_shape
        )

        axes_changed = len(new_axis) != 0 or len(adjust_chunks) != 0
        mapped = da.blockwise(
            process_function_blockwise,
            output_pattern,
            *concat(arg_pairs),
            adjust_chunks=adjust_chunks,
            new_axes=new_axis,
            align_arrays=False,
            dtype=output_dtype,
            concatenate=True,
            arg_keys=arg_keys,
            function=function,
            output_dtype=output_dtype,
            nav_indexes=nav_indexes,
            output_signal_size=output_signal_size,
            **kwargs,
        )

        data_stored = False

        if show_progressbar:
            pbar = ProgressBar()
            pbar.register()

        if inplace:
            if (
                not self._lazy
                and not lazy_output
                and (mapped.shape == self.data.shape)
                and (mapped.dtype == self.data.dtype)
            ):
                # da.store is used to avoid unnecessary amount of memory usage.
                # By using it here, the contents in mapped is written directly to
                # the existing NumPy array, avoiding a potential doubling of memory use.
                da.store(
                    mapped,
                    self.data,
                    dtype=mapped.dtype,
                    compute=True,
                    num_workers=num_workers,
                )
                data_stored = True
            else:
                self.data = mapped
            sig = self
        else:
            sig = s_input._deepcopy_with_new_data(mapped)

        am = sig.axes_manager
        sig._lazy = lazy_output

        if ragged:
            axes_dicts = self.axes_manager._get_navigation_axes_dicts()
            sig.axes_manager.__init__(axes_dicts)
            sig.axes_manager._ragged = True
        elif axes_changed:
            am.remove(am.signal_axes[len(output_signal_size) :])
            for ind in range(len(output_signal_size) - am.signal_dimension, 0, -1):
                am._append_axis(size=output_signal_size[-ind], navigate=False)

        if not ragged:
            sig.axes_manager._ragged = False
            if output_signal_size == () and am.navigation_dimension == 0:
                add_scalar_axis(sig)
            sig.get_dimensions_from_data()
        sig._assign_subclass()

        if not lazy_output and not data_stored:
            sig.data = sig.data.compute(num_workers=num_workers)

        if show_progressbar:
            pbar.unregister()

        return sig

    def _get_iterating_kwargs(self, iterating_kwargs):
        nav_chunks = self.get_chunk_size(self.axes_manager.navigation_axes)
        args, arg_keys = (), ()
        for key in iterating_kwargs:
            if iterating_kwargs[key]._lazy:
                axes = iterating_kwargs[key].axes_manager.navigation_axes
                if iterating_kwargs[key].get_chunk_size(axes) != nav_chunks:
                    iterating_kwargs[key].rechunk(nav_chunks=nav_chunks, sig_chunks=-1)
                chunk_span = np.equal(iterating_kwargs[key].data.chunksize,
                                      iterating_kwargs[key].data.shape)
                chunk_span = [
                    chunk_span[i] for i in iterating_kwargs[key].axes_manager.signal_indices_in_array
                ]
                if not all(chunk_span):
                    iterating_kwargs[key].rechunk(nav_chunks=nav_chunks, sig_chunks=-1)
            else:
                iterating_kwargs[key] = iterating_kwargs[key].as_lazy()
                iterating_kwargs[key].rechunk(nav_chunks=nav_chunks, sig_chunks=-1)
            args += (iterating_kwargs[key].data,)
            arg_keys += (key,)
        return args, arg_keys

    def copy(self):
        """
        Return a "shallow copy" of this Signal using the
        standard library's :py:func:`~copy.copy` function. Note: this will
        return a copy of the signal, but it will not duplicate the underlying
        data in memory, and both Signals will reference the same data.

        See Also
        --------
        :py:meth:`~hyperspy.signal.BaseSignal.deepcopy`
        """
        try:
            backup_plot = self._plot
            self._plot = None
            return copy.copy(self)
        finally:
            self._plot = backup_plot

    def __deepcopy__(self, memo):
        dc = type(self)(**self._to_dictionary())
        if isinstance(dc.data, np.ndarray):
            dc.data = dc.data.copy()

        # uncomment if we want to deepcopy models as well:

        # dc.models._add_dictionary(
        #     copy.deepcopy(
        #         self.models._models.as_dictionary()))

        # The Signal subclasses might change the view on init
        # The following code just copies the original view
        for oaxis, caxis in zip(self.axes_manager._axes,
                                dc.axes_manager._axes):
            caxis.navigate = oaxis.navigate

        if dc.metadata.has_item('Markers'):
            temp_marker_dict = dc.metadata.Markers.as_dictionary()
            markers_dict = markers_metadata_dict_to_markers(
                temp_marker_dict,
                dc.axes_manager)
            dc.metadata.Markers = markers_dict
        return dc

    def deepcopy(self):
        """
        Return a "deep copy" of this Signal using the
        standard library's :py:func:`~copy.deepcopy` function. Note: this means
        the underlying data structure will be duplicated in memory.

        See Also
        --------
        :py:meth:`~hyperspy.signal.BaseSignal.copy`
        """
        return copy.deepcopy(self)

    def change_dtype(self, dtype, rechunk=False):
        """Change the data type of a Signal.

        Parameters
        ----------
        dtype : str or :py:class:`numpy.dtype`
            Typecode string or data-type to which the Signal's data array is
            cast. In addition to all the standard numpy :ref:`arrays.dtypes`,
            HyperSpy supports four extra dtypes for RGB images: ``'rgb8'``,
            ``'rgba8'``, ``'rgb16'``, and ``'rgba16'``. Changing from and to
            any ``rgb(a)`` `dtype` is more constrained than most other `dtype`
            conversions. To change to an ``rgb(a)`` `dtype`,
            the `signal_dimension` must be 1, and its size should be 3 (for
            ``rgb``) or 4 (for ``rgba``) `dtypes`. The original `dtype`
            should be ``uint8`` or ``uint16`` if  converting to ``rgb(a)8``
            or ``rgb(a))16``, and the `navigation_dimension` should be at
            least 2. After conversion, the `signal_dimension` becomes 2. The
            `dtype` of images with original `dtype` ``rgb(a)8`` or ``rgb(a)16``
            can only be changed to ``uint8`` or ``uint16``, and the
            `signal_dimension` becomes 1.
        %s


        Examples
        --------
        >>> s = hs.signals.Signal1D([1, 2, 3, 4, 5])
        >>> s.data
        array([1, 2, 3, 4, 5])
        >>> s.change_dtype('float')
        >>> s.data
        array([1., 2., 3., 4., 5.])
        """
        if not isinstance(dtype, np.dtype):
            if dtype in rgb_tools.rgb_dtypes:
                if self.axes_manager.signal_dimension != 1:
                    raise AttributeError(
                        "Only 1D signals can be converted "
                        "to RGB images.")
                if "8" in dtype and self.data.dtype.name != "uint8":
                    raise AttributeError(
                        "Only signals with dtype uint8 can be converted to "
                        "rgb8 images")
                elif "16" in dtype and self.data.dtype.name != "uint16":
                    raise AttributeError(
                        "Only signals with dtype uint16 can be converted to "
                        "rgb16 images")
                self.data = rgb_tools.regular_array2rgbx(self.data)
                self.axes_manager.remove(-1)
                self.axes_manager._set_signal_dimension(2)
                self._assign_subclass()
                return
            else:
                dtype = np.dtype(dtype)
        if rgb_tools.is_rgbx(self.data) is True:
            ddtype = self.data.dtype.fields["B"][0]

            if ddtype != dtype:
                raise ValueError(
                    "It is only possibile to change to %s." %
                    ddtype)
            self.data = rgb_tools.rgbx2regular_array(self.data)
            self.axes_manager._append_axis(
                size=self.data.shape[-1],
                scale=1,
                offset=0,
                name="RGB index",
                navigate=False,)
            self.axes_manager._set_signal_dimension(1)
            self._assign_subclass()
            return
        else:
            self.data = self.data.astype(dtype)
        self._assign_subclass()
    change_dtype.__doc__ %= (RECHUNK_ARG)

    def estimate_poissonian_noise_variance(self,
                                           expected_value=None,
                                           gain_factor=None,
                                           gain_offset=None,
                                           correlation_factor=None):
        r"""Estimate the Poissonian noise variance of the signal.

        The variance is stored in the
        `metadata.Signal.Noise_properties.variance` attribute.

        The Poissonian noise variance is equal to the expected value. With the
        default arguments, this method simply sets the variance attribute to
        the given `expected_value`. However, more generally (although then the
        noise is not strictly Poissonian), the variance may be proportional to
        the expected value. Moreover, when the noise is a mixture of white
        (Gaussian) and Poissonian noise, the variance is described by the
        following linear model:

            .. math::

                \mathrm{Var}[X] = (a * \mathrm{E}[X] + b) * c

        Where `a` is the `gain_factor`, `b` is the `gain_offset` (the Gaussian
        noise variance) and `c` the `correlation_factor`. The correlation
        factor accounts for correlation of adjacent signal elements that can
        be modeled as a convolution with a Gaussian point spread function.

        Parameters
        ----------
        expected_value : :py:data:`None` or :py:class:`~hyperspy.signal.BaseSignal` (or subclasses)
            If ``None``, the signal data is taken as the expected value. Note
            that this may be inaccurate where the value of `data` is small.
        gain_factor : None or float
            `a` in the above equation. Must be positive. If ``None``, take the
            value from `metadata.Signal.Noise_properties.Variance_linear_model`
            if defined. Otherwise, suppose pure Poissonian noise (*i.e.*
            ``gain_factor=1``). If not ``None``, the value is stored in
            `metadata.Signal.Noise_properties.Variance_linear_model`.
        gain_offset : None or float
            `b` in the above equation. Must be positive. If ``None``, take the
            value from `metadata.Signal.Noise_properties.Variance_linear_model`
            if defined. Otherwise, suppose pure Poissonian noise (*i.e.*
            ``gain_offset=0``). If not ``None``, the value is stored in
            `metadata.Signal.Noise_properties.Variance_linear_model`.
        correlation_factor : None or float
            `c` in the above equation. Must be positive. If ``None``, take the
            value from `metadata.Signal.Noise_properties.Variance_linear_model`
            if defined. Otherwise, suppose pure Poissonian noise (*i.e.*
            ``correlation_factor=1``). If not ``None``, the value is stored in
            `metadata.Signal.Noise_properties.Variance_linear_model`.

        """
        if expected_value is None:
            expected_value = self
        dc = expected_value.data if expected_value._lazy else expected_value.data.copy()
        if self.metadata.has_item(
                "Signal.Noise_properties.Variance_linear_model"):
            vlm = self.metadata.Signal.Noise_properties.Variance_linear_model
        else:
            self.metadata.add_node(
                "Signal.Noise_properties.Variance_linear_model")
            vlm = self.metadata.Signal.Noise_properties.Variance_linear_model

        if gain_factor is None:
            if not vlm.has_item("gain_factor"):
                vlm.gain_factor = 1
            gain_factor = vlm.gain_factor

        if gain_offset is None:
            if not vlm.has_item("gain_offset"):
                vlm.gain_offset = 0
            gain_offset = vlm.gain_offset

        if correlation_factor is None:
            if not vlm.has_item("correlation_factor"):
                vlm.correlation_factor = 1
            correlation_factor = vlm.correlation_factor

        if gain_offset < 0:
            raise ValueError("`gain_offset` must be positive.")
        if gain_factor < 0:
            raise ValueError("`gain_factor` must be positive.")
        if correlation_factor < 0:
            raise ValueError("`correlation_factor` must be positive.")
        variance = self._estimate_poissonian_noise_variance(dc, gain_factor,
                                                            gain_offset,
                                                            correlation_factor)

        variance = BaseSignal(variance, attributes={'_lazy': self._lazy})
        variance.axes_manager = self.axes_manager
        variance.metadata.General.title = ("Variance of " + self.metadata.General.title)

        self.set_noise_variance(variance)

    @staticmethod
    def _estimate_poissonian_noise_variance(dc, gain_factor, gain_offset,
                                            correlation_factor):
        variance = (dc * gain_factor + gain_offset) * correlation_factor
        variance = np.clip(variance, gain_offset * correlation_factor, np.inf)
        return variance

    def set_noise_variance(self, variance):
        """Set the noise variance of the signal.

        Equivalent to ``s.metadata.set_item("Signal.Noise_properties.variance", variance)``.

        Parameters
        ----------
        variance : None or float or :py:class:`~hyperspy.signal.BaseSignal` (or subclasses)
            Value or values of the noise variance. A value of None is
            equivalent to clearing the variance.

        Returns
        -------
        None

        """
        if isinstance(variance, BaseSignal):
            if (
                variance.axes_manager.navigation_shape
                != self.axes_manager.navigation_shape
            ):
                raise ValueError(
                    "The navigation shape of the `variance` is "
                    "not equal to the navigation shape of the signal"
                )
        elif isinstance(variance, numbers.Number):
            pass
        elif variance is None:
            pass
        else:
            raise ValueError(
                "`variance` must be one of [None, float, "
                f"hyperspy.signal.BaseSignal], not {type(variance)}."
            )

        self.metadata.set_item("Signal.Noise_properties.variance", variance)

    def get_noise_variance(self):
        """Get the noise variance of the signal, if set.

        Equivalent to ``s.metadata.Signal.Noise_properties.variance``.

        Parameters
        ----------
        None

        Returns
        -------
        variance : None or float or :py:class:`~hyperspy.signal.BaseSignal` (or subclasses)
            Noise variance of the signal, if set.
            Otherwise returns None.

        """
        if "Signal.Noise_properties.variance" in self.metadata:
            return self.metadata.Signal.Noise_properties.variance

        return None

    def get_current_signal(self, auto_title=True, auto_filename=True,
                           as_numpy=False):
        """Returns the data at the current coordinates as a
        :py:class:`~hyperspy.signal.BaseSignal` subclass.

        The signal subclass is the same as that of the current object. All the
        axes navigation attributes are set to ``False``.

        Parameters
        ----------
        auto_title : bool
            If ``True``, the current indices (in parentheses) are appended to
            the title, separated by a space, otherwise the title of the signal
            is used unchanged.
        auto_filename : bool
            If ``True`` and `tmp_parameters.filename` is defined
            (which is always the case when the Signal has been read from a
            file), the filename stored in the metadata is modified by
            appending an underscore and the current indices in parentheses.
        as_numpy : bool or None
            Only with cupy array. If ``True``, return the current signal
            as numpy array, otherwise return as cupy array.

        Returns
        -------
        cs : :py:class:`~hyperspy.signal.BaseSignal` (or subclass)
            The data at the current coordinates as a Signal

        Examples
        --------
        >>> im = hs.signals.Signal2D(np.zeros((2, 3, 32, 32)))
        >>> im
        <Signal2D, title: , dimensions: (3, 2|32, 32)>
        >>> im.axes_manager.indices = (2, 1)
        >>> im.get_current_signal()
        <Signal2D, title:  (2, 1), dimensions: (|32, 32)>

        """
        metadata = self.metadata.deepcopy()

        # Check if marker update
        if metadata.has_item('Markers'):
            marker_name_list = metadata.Markers.keys()
            markers_dict = metadata.Markers.__dict__
            for marker_name in marker_name_list:
                marker = markers_dict[marker_name]['_dtb_value_']
                if marker.auto_update:
                    marker.axes_manager = self.axes_manager
                    key_dict = {}
                    for key in marker.data.dtype.names:
                        key_dict[key] = marker.get_data_position(key)
                    marker.set_data(**key_dict)

        class_ = assign_signal_subclass(
            dtype=self.data.dtype,
            signal_dimension=self.axes_manager.signal_dimension,
            signal_type=self._signal_type,
            lazy=False)

        cs = class_(
            self(as_numpy=as_numpy),
            axes=self.axes_manager._get_signal_axes_dicts(),
            metadata=metadata.as_dictionary())

        if cs.metadata.has_item('Markers'):
            temp_marker_dict = cs.metadata.Markers.as_dictionary()
            markers_dict = markers_metadata_dict_to_markers(
                temp_marker_dict,
                cs.axes_manager)
            cs.metadata.Markers = markers_dict

        if auto_filename is True and self.tmp_parameters.has_item('filename'):
            cs.tmp_parameters.filename = (self.tmp_parameters.filename +
                                          '_' +
                                          str(self.axes_manager.indices))
            cs.tmp_parameters.extension = self.tmp_parameters.extension
            cs.tmp_parameters.folder = self.tmp_parameters.folder
        if auto_title is True:
            cs.metadata.General.title = (cs.metadata.General.title +
                                         ' ' + str(self.axes_manager.indices))
        cs.axes_manager._set_axis_attribute_values("navigate", False)
        return cs

    def _get_navigation_signal(self, data=None, dtype=None):
        """Return a signal with the same axes as the navigation space.

        Parameters
        ----------
        data : None or :py:class:`numpy.ndarray`, optional
            If ``None``, the resulting Signal data is an array of the same
            `dtype` as the current one filled with zeros. If a numpy array,
            the array must have the correct dimensions.

        dtype : :py:class:`numpy.dtype`, optional
            The desired data-type for the data array when `data` is ``None``,
            e.g., ``numpy.int8``.  The default is the data type of the current
            signal data.
        """
        if data is not None:
            ref_shape = (self.axes_manager._navigation_shape_in_array
                         if self.axes_manager.navigation_dimension != 0
                         else (1,))
            if data.shape != ref_shape:
                raise ValueError(
                    ("data.shape %s is not equal to the current navigation "
                     "shape in array which is %s") %
                    (str(data.shape), str(ref_shape)))
        else:
            if dtype is None:
                dtype = self.data.dtype
            if self.axes_manager.navigation_dimension == 0:
                data = np.array([0, ], dtype=dtype)
            else:
                data = np.zeros(
                    self.axes_manager._navigation_shape_in_array,
                    dtype=dtype)
        if self.axes_manager.navigation_dimension == 0:
            s = BaseSignal(data)
        elif self.axes_manager.navigation_dimension == 1:
            from hyperspy._signals.signal1d import Signal1D
            s = Signal1D(data,
                         axes=self.axes_manager._get_navigation_axes_dicts())
        elif self.axes_manager.navigation_dimension == 2:
            from hyperspy._signals.signal2d import Signal2D
            s = Signal2D(data,
                         axes=self.axes_manager._get_navigation_axes_dicts())
        else:
            s = BaseSignal(
                data,
                axes=self.axes_manager._get_navigation_axes_dicts()
                ).T
        if isinstance(data, da.Array):
            s = s.as_lazy()
        return s

    def _get_signal_signal(self, data=None, dtype=None):
        """Return a signal with the same axes as the signal space.

        Parameters
        ----------
        data : None or :py:class:`numpy.ndarray`, optional
            If ``None``, the resulting Signal data is an array of the same
            `dtype` as the current one filled with zeros. If a numpy array,
            the array must have the correct dimensions.

        dtype : :py:class:`numpy.dtype`, optional
            The desired data-type for the data array when `data` is ``None``,
            e.g., ``numpy.int8``.  The default is the data type of the current
            signal data.
        """
        if data is not None:
            ref_shape = (self.axes_manager._signal_shape_in_array
                         if self.axes_manager.signal_dimension != 0
                         else (1,))
            if data.shape != ref_shape:
                raise ValueError(
                    "data.shape %s is not equal to the current signal shape in"
                    " array which is %s" % (str(data.shape), str(ref_shape)))
        else:
            if dtype is None:
                dtype = self.data.dtype
            if self.axes_manager.signal_dimension == 0:
                data = np.array([0, ], dtype=dtype)
            else:
                data = np.zeros(
                    self.axes_manager._signal_shape_in_array,
                    dtype=dtype)

        if self.axes_manager.signal_dimension == 0:
            s = BaseSignal(data)
            s.set_signal_type(self.metadata.Signal.signal_type)
        else:
            s = self.__class__(data,
                               axes=self.axes_manager._get_signal_axes_dicts())
        if isinstance(data, da.Array):
            s = s.as_lazy()
        return s

    def __iter__(self):
        # Reset AxesManager iteration index
        self.axes_manager.__iter__()
        return self

    def __next__(self):
        next(self.axes_manager)
        return self.get_current_signal()

    def __len__(self):
        nitem = int(self.axes_manager.navigation_size)
        nitem = nitem if nitem > 0 else 1
        return nitem

    def as_signal1D(self, spectral_axis, out=None, optimize=True):
        """Return the Signal as a spectrum.

        The chosen spectral axis is moved to the last index in the
        array and the data is made contiguous for efficient iteration over
        spectra. By default, the method ensures the data is stored optimally,
        hence often making a copy of the data. See
        :py:meth:`~hyperspy.signal.BaseSignal.transpose` for a more general
        method with more options.

        Parameters
        ----------
        spectral_axis %s
        %s
        %s

        See also
        --------
        as_signal2D, transpose, :py:func:`hyperspy.misc.utils.transpose`

        Examples
        --------
        >>> img = hs.signals.Signal2D(np.ones((3, 4, 5, 6)))
        >>> img
        <Signal2D, title: , dimensions: (4, 3|6, 5)>
        >>> img.as_signal1D(-1+1j)
        <Signal1D, title: , dimensions: (6, 5, 4|3)>
        >>> img.as_signal1D(0)
        <Signal1D, title: , dimensions: (6, 5, 3|4)>

        """
        sp = self.transpose(signal_axes=[spectral_axis], optimize=optimize)
        if out is None:
            return sp
        else:
            if out._lazy:
                out.data = sp.data
            else:
                out.data[:] = sp.data
            out.events.data_changed.trigger(obj=out)
    as_signal1D.__doc__ %= (ONE_AXIS_PARAMETER, OUT_ARG,
                            OPTIMIZE_ARG.replace('False', 'True'))

    def as_signal2D(self, image_axes, out=None, optimize=True):
        """Convert a signal to image (
        :py:class:`~hyperspy._signals.signal2d.Signal2D`).

        The chosen image axes are moved to the last indices in the
        array and the data is made contiguous for efficient
        iteration over images.

        Parameters
        ----------
        image_axes : tuple (of int, str or :py:class:`~hyperspy.axes.DataAxis`)
            Select the image axes. Note that the order of the axes matters
            and it is given in the "natural" i.e. `X`, `Y`, `Z`... order.
        %s
        %s

        Raises
        ------
        DataDimensionError
            When `data.ndim` < 2

        See also
        --------
        as_signal1D, transpose, :py:func:`hyperspy.misc.utils.transpose`


        Examples
        --------
        >>> s = hs.signals.Signal1D(np.ones((2, 3, 4, 5)))
        >>> s
        <Signal1D, title: , dimensions: (4, 3, 2|5)>
        >>> s.as_signal2D((0, 1))
        <Signal2D, title: , dimensions: (5, 2|4, 3)>

        >>> s.to_signal2D((1, 2))
        <Signal2D, title: , dimensions: (2, 5|4, 3)>

        """
        if self.data.ndim < 2:
            raise DataDimensionError(
                "A Signal dimension must be >= 2 to be converted to a Signal2D")
        im = self.transpose(signal_axes=image_axes, optimize=optimize)
        if out is None:
            return im
        else:
            if out._lazy:
                out.data = im.data
            else:
                out.data[:] = im.data
            out.events.data_changed.trigger(obj=out)
    as_signal2D.__doc__ %= (OUT_ARG, OPTIMIZE_ARG.replace('False', 'True'))

    def _assign_subclass(self):
        mp = self.metadata
        self.__class__ = assign_signal_subclass(
            dtype=self.data.dtype,
            signal_dimension=self.axes_manager.signal_dimension,
            signal_type=mp.Signal.signal_type
            if "Signal.signal_type" in mp
            else self._signal_type,
            lazy=self._lazy)
        if self._alias_signal_types:  # In case legacy types exist:
            mp.Signal.signal_type = self._signal_type  # set to default!
        self.__init__(self.data, full_initialisation=False)
        if self._lazy:
            self._make_lazy()

    def set_signal_type(self, signal_type=""):
        """Set the signal type and convert the current signal accordingly.

        The ``signal_type`` attribute specifies the type of data that the signal
        contains e.g. electron energy-loss spectroscopy data,
        photoemission spectroscopy data, etc.

        When setting `signal_type` to a "known" type, HyperSpy converts the
        current signal to the most appropriate
        :py:class:`hyperspy.signal.BaseSignal` subclass. Known signal types are
        signal types that have a specialized
        :py:class:`hyperspy.signal.BaseSignal` subclass associated, usually
        providing specific features for the analysis of that type of signal.

        HyperSpy ships with a minimal set of known signal types. External
        packages can register extra signal types. To print a list of
        registered signal types in the current installation, call
        :py:meth:`hyperspy.utils.print_known_signal_types`, and see
        the developer guide for details on how to add new signal_types.
        A non-exhaustive list of HyperSpy extensions is also maintained
        here: https://github.com/hyperspy/hyperspy-extensions-list.

        Parameters
        ----------
        signal_type : str, optional
            If no arguments are passed, the ``signal_type`` is set to undefined
            and the current signal converted to a generic signal subclass.
            Otherwise, set the signal_type to the given signal
            type or to the signal type corresponding to the given signal type
            alias. Setting the signal_type to a known signal type (if exists)
            is highly advisable. If none exists, it is good practice
            to set signal_type to a value that best describes the data signal
            type.

        See Also
        --------
        * :py:meth:`hyperspy.utils.print_known_signal_types`

        Examples
        --------

        Let's first print all known signal types:

        >>> s = hs.signals.Signal1D([0, 1, 2, 3])
        >>> s
        <Signal1D, title: , dimensions: (|4)>
        >>> hs.print_known_signal_types()
        +--------------------+---------------------+--------------------+----------+
        |    signal_type     |       aliases       |     class name     | package  |
        +--------------------+---------------------+--------------------+----------+
        | DielectricFunction | dielectric function | DielectricFunction | hyperspy |
        |      EDS_SEM       |                     |   EDSSEMSpectrum   | hyperspy |
        |      EDS_TEM       |                     |   EDSTEMSpectrum   | hyperspy |
        |        EELS        |       TEM EELS      |    EELSSpectrum    | hyperspy |
        |      hologram      |                     |   HologramImage    | hyperspy |
        +--------------------+---------------------+--------------------+----------+

        We can set the `signal_type` using the `signal_type`:

        >>> s.set_signal_type("EELS")
        >>> s
        <EELSSpectrum, title: , dimensions: (|4)>
        >>> s.set_signal_type("EDS_SEM")
        >>> s
        <EDSSEMSpectrum, title: , dimensions: (|4)>

        or any of its aliases:

        >>> s.set_signal_type("TEM EELS")
        >>> s
        <EELSSpectrum, title: , dimensions: (|4)>

        To set the `signal_type` to `undefined`, simply call the method without arguments:

        >>> s.set_signal_type()
        >>> s
        <Signal1D, title: , dimensions: (|4)>

        """
        if signal_type is None:
            raise TypeError(
                "The `signal_type` argument must be of string type."
                )

        self.metadata.Signal.signal_type = signal_type
        # _assign_subclass takes care of matching aliases with their
        # corresponding signal class
        self._assign_subclass()

    def set_signal_origin(self, origin):
        """Set the `signal_origin` metadata value.

        The `signal_origin` attribute specifies if the data was obtained
        through experiment or simulation.

        Parameters
        ----------
        origin : str
            Typically ``'experiment'`` or ``'simulation'``
        """
        self.metadata.Signal.signal_origin = origin

    def print_summary_statistics(self, formatter="%.3g", rechunk=False):
        """Prints the five-number summary statistics of the data, the mean, and
        the standard deviation.

        Prints the mean, standard deviation (std), maximum (max), minimum
        (min), first quartile (Q1), median, and third quartile. nans are
        removed from the calculations.

        Parameters
        ----------
        formatter : str
           The number formatter to use for the output
        %s

        See also
        --------
        get_histogram

        """
        _mean, _std, _min, _q1, _q2, _q3, _max = self._calculate_summary_statistics(
            rechunk=rechunk)
        print(underline("Summary statistics"))
        print("mean:\t" + formatter % _mean)
        print("std:\t" + formatter % _std)
        print()
        print("min:\t" + formatter % _min)
        print("Q1:\t" + formatter % _q1)
        print("median:\t" + formatter % _q2)
        print("Q3:\t" + formatter % _q3)
        print("max:\t" + formatter % _max)
    print_summary_statistics.__doc__ %= (RECHUNK_ARG)

    def _calculate_summary_statistics(self, **kwargs):
        data = self.data
        data = data[~np.isnan(data)]
        _mean = np.nanmean(data)
        _std = np.nanstd(data)
        _min = np.nanmin(data)
        _q1 = np.percentile(data, 25)
        _q2 = np.percentile(data, 50)
        _q3 = np.percentile(data, 75)
        _max = np.nanmax(data)
        return _mean, _std, _min, _q1, _q2, _q3, _max

    @property
    def is_rgba(self):
        """
        Whether or not this signal is an RGB + alpha channel `dtype`.
        """
        return rgb_tools.is_rgba(self.data)

    @property
    def is_rgb(self):
        """
        Whether or not this signal is an RGB `dtype`.
        """
        return rgb_tools.is_rgb(self.data)

    @property
    def is_rgbx(self):
        """
        Whether or not this signal is either an RGB or RGB + alpha channel
        `dtype`.
        """
        return rgb_tools.is_rgbx(self.data)

    def add_marker(
            self, marker, plot_on_signal=True, plot_marker=True,
            permanent=False, plot_signal=True, render_figure=True):
        """
        Add one or several markers to the signal or navigator plot and plot
        the signal, if not yet plotted (by default)

        Parameters
        ----------
        marker : :py:mod:`hyperspy.drawing.marker` object or iterable
            The marker or iterable (list, tuple, ...) of markers to add.
            See the :ref:`plot.markers` section in the User Guide if you want
            to add a large number of markers as an iterable, since this will
            be much faster. For signals with navigation dimensions,
            the markers can be made to change for different navigation
            indices. See the examples for info.
        plot_on_signal : bool
            If ``True`` (default), add the marker to the signal.
            If ``False``, add the marker to the navigator
        plot_marker : bool
            If ``True`` (default), plot the marker.
        permanent : bool
            If ``False`` (default), the marker will only appear in the current
            plot. If ``True``, the marker will be added to the
            `metadata.Markers` list, and be plotted with
            ``plot(plot_markers=True)``. If the signal is saved as a HyperSpy
            HDF5 file, the markers will be stored in the HDF5 signal and be
            restored when the file is loaded.

        Examples
        --------
        >>> import skimage
        >>> im = hs.signals.Signal2D(skimage.data.camera())
        >>> m = hs.plot.markers.Rectangle(x1=150, y1=100, x2=400, y2=400, color='red')
        >>> im.add_marker(m)

        Adding to a 1D signal, where the point will change
        when the navigation index is changed:

        >>> rng = np.random.default_rng(1)
        >>> s = hs.signals.Signal1D(rng.random((3, 100)))
        >>> marker = hs.plot.markers.Point((19, 10, 60), (0.2, 0.5, 0.9))
        >>> s.add_marker(marker, permanent=True, plot_marker=True)

        Add permanent marker:

        >>> rng = np.random.default_rng(1)
        >>> s = hs.signals.Signal2D(rng.random((100, 100)))
        >>> marker = hs.plot.markers.Point(50, 60, color='red')
        >>> s.add_marker(marker, permanent=True, plot_marker=True)

        Add permanent marker to signal with 2 navigation dimensions.
        The signal has navigation dimensions (3, 2), as the dimensions
        gets flipped compared to the output from :py:func:`numpy.random.random`.
        To add a vertical line marker which changes for different navigation
        indices, the list used to make the marker must be a nested list:
        2 lists with 3 elements each (2 x 3):

        >>> rng = np.random.default_rng(1)
        >>> s = hs.signals.Signal1D(rng.random((2, 3, 10)))
        >>> marker = hs.plot.markers.VerticalLine([[1, 3, 5], [2, 4, 6]])
        >>> s.add_marker(marker, permanent=True)

        Add permanent marker which changes with navigation position, and
        do not add it to a current plot:

        >>> rng = np.random.default_rng(1)
        >>> s = hs.signals.Signal2D(rng.integers(10, size=(3, 100, 100)))
        >>> marker = hs.plot.markers.Point((10, 30, 50), (30, 50, 60), color='red')
        >>> s.add_marker(marker, permanent=True, plot_marker=False)
        >>> s.plot(plot_markers=True) #doctest: +SKIP

        Removing a permanent marker:

        >>> rng = np.random.default_rng(1)
        >>> s = hs.signals.Signal2D(rng.integers(10, size=(100, 100)))
        >>> marker = hs.plot.markers.Point(10, 60, color='red')
        >>> marker.name = "point_marker"
        >>> s.add_marker(marker, permanent=True)
        >>> del s.metadata.Markers.point_marker

        Adding many markers as a list:

        >>> rng = np.random.default_rng(1)
        >>> s = hs.signals.Signal2D(rng.integers(10, size=(100, 100)))
        >>> marker_list = []
        >>> for i in range(100):
        ...     marker = hs.plot.markers.Point(random()*100, random()*100, color='red')
        ...     marker_list.append(marker)
        >>> s.add_marker(marker_list, permanent=True)

        """
        if isiterable(marker):
            marker_list = marker
        else:
            marker_list = [marker]
        markers_dict = {}
        if permanent:
            if not self.metadata.has_item('Markers'):
                self.metadata.add_node('Markers')
            marker_object_list = []
            for marker_tuple in list(self.metadata.Markers):
                marker_object_list.append(marker_tuple[1])
            name_list = self.metadata.Markers.keys()
        marker_name_suffix = 1
        for m in marker_list:
            marker_data_shape = m._get_data_shape()[::-1]
            if (not (len(marker_data_shape) == 0)) and (
                    marker_data_shape != self.axes_manager.navigation_shape):
                raise ValueError(
                    "Navigation shape of the marker must be 0 or the "
                    "inverse navigation shape as this signal. If the "
                    "navigation dimensions for the signal is (2, 3), "
                    "the marker dimension must be (3, 2).")
            if (m.signal is not None) and (m.signal is not self):
                raise ValueError("Markers can not be added to several signals")
            m._plot_on_signal = plot_on_signal
            if plot_marker:
                if self._plot is None or not self._plot.is_active:
                    self.plot()
                if m._plot_on_signal:
                    self._plot.signal_plot.add_marker(m)
                else:
                    if self._plot.navigator_plot is None:
                        self.plot()
                    self._plot.navigator_plot.add_marker(m)
                m.plot(render_figure=False)
            if permanent:
                for marker_object in marker_object_list:
                    if m is marker_object:
                        raise ValueError("Marker already added to signal")
                name = m.name
                temp_name = name
                while temp_name in name_list:
                    temp_name = name + str(marker_name_suffix)
                    marker_name_suffix += 1
                m.name = temp_name
                markers_dict[m.name] = m
                m.signal = self
                marker_object_list.append(m)
                name_list.append(m.name)
            if not plot_marker and not permanent:
                _logger.warning(
                    "plot_marker=False and permanent=False does nothing")
        if permanent:
            self.metadata.Markers.add_dictionary(markers_dict)
        if plot_marker and render_figure:
            self._render_figure()

    def _render_figure(self, plot=['signal_plot', 'navigation_plot']):
        for p in plot:
            if hasattr(self._plot, p):
                p = getattr(self._plot, p)
                p.render_figure()

    def _plot_permanent_markers(self):
        marker_name_list = self.metadata.Markers.keys()
        markers_dict = self.metadata.Markers.__dict__
        for marker_name in marker_name_list:
            marker = markers_dict[marker_name]['_dtb_value_']
            if marker.plot_marker:
                if marker._plot_on_signal:
                    self._plot.signal_plot.add_marker(marker)
                else:
                    self._plot.navigator_plot.add_marker(marker)
                marker.plot(render_figure=False)
        self._render_figure()

    def add_poissonian_noise(self, keep_dtype=True, random_state=None):
        """Add Poissonian noise to the data.

        This method works in-place. The resulting data type is ``int64``.
        If this is different from the original data type then a warning
        is added to the log.

        Parameters
        ----------
        keep_dtype : bool, default True
            If ``True``, keep the original data type of the signal data. For
            example, if the data type was initially ``'float64'``, the result of
            the operation (usually ``'int64'``) will be converted to
            ``'float64'``.
        random_state : None or int or Generator instance, default None
            Seed for the random generator.

        Note
        ----
        This method uses :py:func:`numpy.random.poisson`
        (or :py:func:`dask.array.random.poisson` for lazy signals)
        to generate the Poissonian noise.

        """
        kwargs = {}
        random_state = check_random_state(random_state, lazy=self._lazy)

        if self._lazy:
            kwargs["chunks"] = self.data.chunks

        original_dtype = self.data.dtype

        self.data = random_state.poisson(lam=self.data, **kwargs)

        if self.data.dtype != original_dtype:
            if keep_dtype:
                _logger.warning(
                    f"Changing data type from {self.data.dtype} "
                    f"to the original {original_dtype}"
                )
                # Don't change the object if possible
                self.data = self.data.astype(original_dtype, copy=False)
            else:
                _logger.warning(
                    f"The data type changed from {original_dtype} "
                    f"to {self.data.dtype}"
                )

        self.events.data_changed.trigger(obj=self)

    def add_gaussian_noise(self, std, random_state=None):
        """Add Gaussian noise to the data.

        The operation is performed in-place (*i.e.* the data of the signal
        is modified). This method requires the signal to have a float data type,
        otherwise it will raise a :py:exc:`TypeError`.

        Parameters
        ----------
        std : float
            The standard deviation of the Gaussian noise.
        random_state : None or int or Generator instance, default None
            Seed for the random generator.

        Note
        ----
        This method uses :py:func:`numpy.random.normal` (or
        :py:func:`dask.array.random.normal` for lazy signals)
        to generate the noise.

        """

        if self.data.dtype.char not in np.typecodes["AllFloat"]:
            raise TypeError(
                "`s.add_gaussian_noise()` requires the data to have "
                f"a float datatype, but the current type is '{self.data.dtype}'. "
                "To fix this issue, you can change the type using the "
                "change_dtype method (e.g. s.change_dtype('float64'))."
            )

        kwargs = {}
        random_state = check_random_state(random_state, lazy=self._lazy)

        if self._lazy:
            kwargs["chunks"] = self.data.chunks

        noise = random_state.normal(loc=0, scale=std, size=self.data.shape, **kwargs)

        if self._lazy:
            # With lazy data we can't keep the same array object
            self.data = self.data + noise
        else:
            # Don't change the object
            self.data += noise

        self.events.data_changed.trigger(obj=self)

    def transpose(self, signal_axes=None,
                  navigation_axes=None, optimize=False):
        """Transposes the signal to have the required signal and navigation
        axes.

        Parameters
        ----------
        signal_axes : None, int, or iterable type
            The number (or indices) of axes to convert to signal axes
        navigation_axes : None, int, or iterable type
            The number (or indices) of axes to convert to navigation axes
        %s

        Note
        ----
        With the exception of both axes parameters (`signal_axes` and
        `navigation_axes` getting iterables, generally one has to be ``None``
        (i.e. "floating"). The other one specifies either the required number
        or explicitly the indices of axes to move to the corresponding space.
        If both are iterables, full control is given as long as all axes
        are assigned to one space only.

        See also
        --------
        T, as_signal2D, as_signal1D, :py:func:`hyperspy.misc.utils.transpose`

        Examples
        --------
        >>> # just create a signal with many distinct dimensions
        >>> s = hs.signals.BaseSignal(np.random.rand(1,2,3,4,5,6,7,8,9))
        >>> s
        <BaseSignal, title: , dimensions: (|9, 8, 7, 6, 5, 4, 3, 2, 1)>

        >>> s.transpose() # swap signal and navigation spaces
        <BaseSignal, title: , dimensions: (9, 8, 7, 6, 5, 4, 3, 2, 1|)>

        >>> s.T # a shortcut for no arguments
        <BaseSignal, title: , dimensions: (9, 8, 7, 6, 5, 4, 3, 2, 1|)>

        >>> # roll to leave 5 axes in navigation space
        >>> s.transpose(signal_axes=5)
        <BaseSignal, title: , dimensions: (4, 3, 2, 1|9, 8, 7, 6, 5)>

        >>> # roll leave 3 axes in navigation space
        >>> s.transpose(navigation_axes=3)
        <BaseSignal, title: , dimensions: (3, 2, 1|9, 8, 7, 6, 5, 4)>

        >>> # 3 explicitly defined axes in signal space
        >>> s.transpose(signal_axes=[0, 2, 6])
        <BaseSignal, title: , dimensions: (8, 6, 5, 4, 2, 1|9, 7, 3)>

        >>> # A mix of two lists, but specifying all axes explicitly
        >>> # The order of axes is preserved in both lists
        >>> s.transpose(navigation_axes=[1, 2, 3, 4, 5, 8], signal_axes=[0, 6, 7])
        <BaseSignal, title: , dimensions: (8, 7, 6, 5, 4, 1|9, 3, 2)>

        """

        if self.axes_manager.ragged:
            raise RuntimeError("Signal with ragged dimension can't be "
                               "transposed.")

        am = self.axes_manager
        ax_list = am._axes
        if isinstance(signal_axes, int):
            if navigation_axes is not None:
                raise ValueError("The navigation_axes are not None, even "
                                 "though just a number was given for "
                                 "signal_axes")
            if len(ax_list) < signal_axes:
                raise ValueError("Too many signal axes requested")
            if signal_axes < 0:
                raise ValueError("Can't have negative number of signal axes")
            elif signal_axes == 0:
                signal_axes = ()
                navigation_axes = ax_list[::-1]
            else:
                navigation_axes = ax_list[:-signal_axes][::-1]
                signal_axes = ax_list[-signal_axes:][::-1]
        elif iterable_not_string(signal_axes):
            signal_axes = tuple(am[ax] for ax in signal_axes)
            if navigation_axes is None:
                navigation_axes = tuple(ax for ax in ax_list
                                        if ax not in signal_axes)[::-1]
            elif iterable_not_string(navigation_axes):
                # want to keep the order
                navigation_axes = tuple(am[ax] for ax in navigation_axes)
                intersection = set(signal_axes).intersection(navigation_axes)
                if len(intersection):
                    raise ValueError("At least one axis found in both spaces:"
                                     " {}".format(intersection))
                if len(am._axes) != (len(signal_axes) + len(navigation_axes)):
                    raise ValueError("Not all current axes were assigned to a "
                                     "space")
            else:
                raise ValueError("navigation_axes has to be None or an iterable"
                                 " when signal_axes is iterable")
        elif signal_axes is None:
            if isinstance(navigation_axes, int):
                if len(ax_list) < navigation_axes:
                    raise ValueError("Too many navigation axes requested")
                if navigation_axes < 0:
                    raise ValueError(
                        "Can't have negative number of navigation axes")
                elif navigation_axes == 0:
                    navigation_axes = ()
                    signal_axes = ax_list[::-1]
                else:
                    signal_axes = ax_list[navigation_axes:][::-1]
                    navigation_axes = ax_list[:navigation_axes][::-1]
            elif iterable_not_string(navigation_axes):
                navigation_axes = tuple(am[ax] for ax in
                                        navigation_axes)
                signal_axes = tuple(ax for ax in ax_list
                                    if ax not in navigation_axes)[::-1]
            elif navigation_axes is None:
                signal_axes = am.navigation_axes
                navigation_axes = am.signal_axes
            else:
                raise ValueError(
                    "The passed navigation_axes argument is not valid")
        else:
            raise ValueError("The passed signal_axes argument is not valid")
        # translate to axes idx from actual objects for variance
        idx_sig = [ax.index_in_axes_manager for ax in signal_axes]
        idx_nav = [ax.index_in_axes_manager for ax in navigation_axes]
        # From now on we operate with axes in array order
        signal_axes = signal_axes[::-1]
        navigation_axes = navigation_axes[::-1]
        # get data view
        array_order = tuple(
            ax.index_in_array for ax in navigation_axes)
        array_order += tuple(ax.index_in_array for ax in signal_axes)
        newdata = self.data.transpose(array_order)
        res = self._deepcopy_with_new_data(newdata, copy_variance=True,
                                           copy_learning_results=True)

        # reconfigure the axes of the axesmanager:
        ram = res.axes_manager
        ram._update_trait_handlers(remove=True)
        # _axes are ordered in array order
        ram._axes = [ram._axes[i] for i in array_order]
        for i, ax in enumerate(ram._axes):
            if i < len(navigation_axes):
                ax.navigate = True
            else:
                ax.navigate = False
        ram._update_attributes()
        ram._update_trait_handlers(remove=False)
        res._assign_subclass()

        var = res.get_noise_variance()
        if isinstance(var, BaseSignal):
            var = var.transpose(signal_axes=idx_sig,
                                navigation_axes=idx_nav,
                                optimize=optimize)
            res.set_noise_variance(var)

        if optimize:
            res._make_sure_data_is_contiguous()
        if res.metadata.has_item('Markers'):
            # The markers might fail if the navigation dimensions are changed
            # so the safest is simply to not carry them over from the
            # previous signal.
            del res.metadata.Markers

        return res
    transpose.__doc__ %= (OPTIMIZE_ARG)

    @property
    def T(self):
        """The transpose of the signal, with signal and navigation spaces
        swapped. Enables calling
        :py:meth:`~hyperspy.signal.BaseSignal.transpose` with the default
        parameters as a property of a Signal.
        """
        return self.transpose()

    def apply_apodization(self, window='hann',
                          hann_order=None, tukey_alpha=0.5, inplace=False):
        """
        Apply an `apodization window
        <https://mathworld.wolfram.com/ApodizationFunction.html>`_ to a Signal.

        Parameters
        ----------
        window : str, optional
            Select between {``'hann'`` (default), ``'hamming'``, or ``'tukey'``}
        hann_order : None or int, optional
            Only used if ``window='hann'``
            If integer `n` is provided, a Hann window of `n`-th order will be
            used. If ``None``, a first order Hann window is used.
            Higher orders result in more homogeneous intensity distribution.
        tukey_alpha : float, optional
            Only used if ``window='tukey'`` (default is 0.5). From the
            documentation of
            :py:func:`scipy.signal.windows.tukey`:

                - Shape parameter of the Tukey window, representing the
                  fraction of the window inside the cosine tapered region. If
                  zero, the Tukey window is equivalent to a rectangular window.
                  If one, the Tukey window is equivalent to a Hann window.
        inplace : bool, optional
            If ``True``, the apodization is applied in place, *i.e.* the signal
            data  will be substituted by the apodized one (default is
            ``False``).

        Returns
        -------
        out : :py:class:`~hyperspy.signal.BaseSignal` (or subclasses), optional
            If ``inplace=False``, returns the apodized signal of the same
            type as the provided Signal.

        Examples
        --------
        >>> import hyperspy.api as hs
        >>> wave = hs.datasets.artificial_data.get_wave_image()
        >>> wave.apply_apodization('tukey', tukey_alpha=0.1).plot()
        """

        if window == 'hanning' or window == 'hann':
            if hann_order:
                def window_function(
                    m): return hann_window_nth_order(m, hann_order)
            else:
                def window_function(m): return np.hanning(m)
        elif window == 'hamming':
            def window_function(m): return np.hamming(m)
        elif window == 'tukey':
            def window_function(m): return sp_signal.tukey(m, tukey_alpha)
        else:
            raise ValueError('Wrong type parameter value.')

        windows_1d = []

        axes = np.array(self.axes_manager.signal_indices_in_array)

        for axis, axis_index in zip(self.axes_manager.signal_axes, axes):
            if isinstance(self.data, da.Array):
                chunks = self.data.chunks[axis_index]
                window_da = da.from_array(window_function(axis.size),
                                          chunks=(chunks, ))
                windows_1d.append(window_da)
            else:
                windows_1d.append(window_function(axis.size))

        window_nd = outer_nd(*windows_1d).T

        # Prepare slicing for multiplication window_nd nparray with data with
        # higher dimensionality:
        if inplace:
            slice_w = []

            # Iterate over all dimensions of the data
            for i in range(self.data.ndim):
                if any(
                        i == axes):  # If current dimension represents one of signal axis, all elements in window
                    # along current axis to be subscribed
                    slice_w.append(slice(None))
                else:  # If current dimension is navigation one, new axis is absent in window and should be created
                    slice_w.append(None)

            self.data = self.data * window_nd[tuple(slice_w)]
            self.events.data_changed.trigger(obj=self)
        else:
            return self * window_nd

    def _check_navigation_mask(self, mask):
        """
        Check the shape of the navigation mask.

        Parameters
        ----------
        mask : numpy array or BaseSignal.
            Mask to check the shape.

        Raises
        ------
        ValueError
            If shape doesn't match the shape of the navigation dimension.

        Returns
        -------
        None.

        """
        if isinstance(mask, BaseSignal):
            if mask.axes_manager.signal_dimension != 0:
                raise ValueError("The navigation mask signal must have the "
                                 "`signal_dimension` equal to 0.")
            elif (mask.axes_manager.navigation_shape !=
                  self.axes_manager.navigation_shape):
                raise ValueError("The navigation mask signal must have the "
                                 "same `navigation_shape` as the current "
                                 "signal.")
        if isinstance(mask, np.ndarray) and (
                mask.shape != self.axes_manager.navigation_shape):
            raise ValueError("The shape of the navigation mask array must "
                             "match `navigation_shape`.")

    def _check_signal_mask(self, mask):
        """
        Check the shape of the signal mask.

        Parameters
        ----------
        mask : numpy array or BaseSignal.
            Mask to check the shape.

        Raises
        ------
        ValueError
            If shape doesn't match the shape of the signal dimension.

        Returns
        -------
        None.

        """
        if isinstance(mask, BaseSignal):
            if mask.axes_manager.navigation_dimension != 0:
                raise ValueError("The signal mask signal must have the "
                                 "`navigation_dimension` equal to 0.")
            elif (mask.axes_manager.signal_shape !=
                  self.axes_manager.signal_shape):
                raise ValueError("The signal mask signal must have the same "
                                 "`signal_shape` as the current signal.")
        if isinstance(mask, np.ndarray) and (
                mask.shape != self.axes_manager.signal_shape):
            raise ValueError("The shape of signal mask array must match "
                             "`signal_shape`.")

    def to_device(self):
        """
        Transfer data array from host to GPU device memory using cupy.asarray.
        Lazy signals are not supported by this method, see user guide for
        information on how to process data lazily using the GPU.

        Raises
        ------
        BaseException
            Raise expection if cupy is not installed.
        BaseException
            Raise expection if signal is lazy.

        Returns
        -------
        None.

        """
        if self._lazy:
            raise LazyCupyConversion

        if not CUPY_INSTALLED:
            raise BaseException('cupy is required.')
        else:  # pragma: no cover
            self.data = cp.asarray(self.data)

    def to_host(self):
        """
        Transfer data array from GPU device to host memory.

        Raises
        ------
        BaseException
            Raise expection if signal is lazy.

        Returns
        -------
        None.

        """
        if self._lazy:  # pragma: no cover
            raise LazyCupyConversion
        self.data = to_numpy(self.data)


ARITHMETIC_OPERATORS = (
    "__add__",
    "__sub__",
    "__mul__",
    "__floordiv__",
    "__mod__",
    "__divmod__",
    "__pow__",
    "__lshift__",
    "__rshift__",
    "__and__",
    "__xor__",
    "__or__",
    "__mod__",
    "__truediv__",
)
INPLACE_OPERATORS = (
    "__iadd__",
    "__isub__",
    "__imul__",
    "__itruediv__",
    "__ifloordiv__",
    "__imod__",
    "__ipow__",
    "__ilshift__",
    "__irshift__",
    "__iand__",
    "__ixor__",
    "__ior__",
)
COMPARISON_OPERATORS = (
    "__lt__",
    "__le__",
    "__eq__",
    "__ne__",
    "__ge__",
    "__gt__",
)
UNARY_OPERATORS = (
    "__neg__",
    "__pos__",
    "__abs__",
    "__invert__",
)
for name in ARITHMETIC_OPERATORS + INPLACE_OPERATORS + COMPARISON_OPERATORS:
    exec(
        ("def %s(self, other):\n" % name) +
        ("   return self._binary_operator_ruler(other, \'%s\')\n" %
         name))
    exec("%s.__doc__ = np.ndarray.%s.__doc__" % (name, name))
    exec("setattr(BaseSignal, \'%s\', %s)" % (name, name))
    # The following commented line enables the operators with swapped
    # operands. They should be defined only for commutative operators
    # but for simplicity we don't support this at all atm.

    # exec("setattr(BaseSignal, \'%s\', %s)" % (name[:2] + "r" + name[2:],
    # name))

# Implement unary arithmetic operations
for name in UNARY_OPERATORS:
    exec(
        ("def %s(self):" % name) +
        ("   return self._unary_operator_ruler(\'%s\')" % name))
    exec("%s.__doc__ = int.%s.__doc__" % (name, name))
    exec("setattr(BaseSignal, \'%s\', %s)" % (name, name))<|MERGE_RESOLUTION|>--- conflicted
+++ resolved
@@ -69,11 +69,7 @@
 from hyperspy.misc.utils import _get_block_pattern
 from hyperspy.docstrings.signal import (
     ONE_AXIS_PARAMETER, MANY_AXIS_PARAMETER, OUT_ARG, NAN_FUNC, OPTIMIZE_ARG,
-<<<<<<< HEAD
-    RECHUNK_ARG, SHOW_PROGRESSBAR_ARG, MAX_WORKERS_ARG,
-=======
     RECHUNK_ARG, SHOW_PROGRESSBAR_ARG, NUM_WORKERS_ARG,
->>>>>>> 13e7f7e2
     CLUSTER_SIGNALS_ARG, HISTOGRAM_BIN_ARGS, HISTOGRAM_MAX_BIN_ARGS, LAZY_OUTPUT_ARG)
 from hyperspy.docstrings.plot import (BASE_PLOT_DOCSTRING, PLOT1D_DOCSTRING,
                                       BASE_PLOT_DOCSTRING_PARAMETERS,
@@ -4736,11 +4732,7 @@
         self,
         function,
         show_progressbar=None,
-<<<<<<< HEAD
-        max_workers=None,
-=======
         num_workers=None,
->>>>>>> 13e7f7e2
         inplace=True,
         ragged=None,
         navigation_chunks=None,
@@ -4948,15 +4940,11 @@
             ):
             kwargs['axis'] = self.axes_manager.signal_axes[-1].index_in_array
             result = self._map_all(function, inplace=inplace, **kwargs)
-<<<<<<< HEAD
-        elif not ndkwargs and not lazy_output and "axes" in fargs:
-=======
         elif (not ndkwargs
               and not lazy_output
               and "axes" in fargs
               and "axes" not in kwargs.keys()
               ):
->>>>>>> 13e7f7e2
             kwargs['axes'] = tuple([axis.index_in_array for axis in
                                     self.axes_manager.signal_axes])
             result = self._map_all(function, inplace=inplace, **kwargs)
@@ -4983,11 +4971,7 @@
         else:
             self.events.data_changed.trigger(obj=self)
 
-<<<<<<< HEAD
-    map.__doc__ %= (SHOW_PROGRESSBAR_ARG, LAZY_OUTPUT_ARG, MAX_WORKERS_ARG)
-=======
     map.__doc__ %= (SHOW_PROGRESSBAR_ARG, LAZY_OUTPUT_ARG, NUM_WORKERS_ARG)
->>>>>>> 13e7f7e2
 
     def _map_all(self, function, inplace=True, **kwargs):
         """
@@ -5022,11 +5006,7 @@
         output_signal_size=None,
         output_dtype=None,
         lazy_output=None,
-<<<<<<< HEAD
-        max_workers=None,
-=======
         num_workers=None,
->>>>>>> 13e7f7e2
         navigation_chunks="auto",
         **kwargs,
     ):

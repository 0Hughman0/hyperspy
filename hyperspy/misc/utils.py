--- conflicted
+++ resolved
@@ -751,11 +751,7 @@
     Examples
     --------
     >>> data = np.arange(20)
-<<<<<<< HEAD
     >>> s = hs.stack([hs.signals.Spectrum(data[:10]), hs.signals.Spectrum(data[10:])])
-=======
-    >>> s = hs.utils.stack([hs.signals.Spectrum(data[:10]), hs.signals.Spectrum(data[10:])])
->>>>>>> 891ae85e
     >>> s
     <Spectrum, title: Stack of , dimensions: (2, 10)>
     >>> s.data

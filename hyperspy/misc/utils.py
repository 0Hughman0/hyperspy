# -*- coding: utf-8 -*-
# Copyright 2007-2011 The Hyperspy developers
#
# This file is part of  Hyperspy.
#
#  Hyperspy is free software: you can redistribute it and/or modify
# it under the terms of the GNU General Public License as published by
# the Free Software Foundation, either version 3 of the License, or
# (at your option) any later version.
#
#  Hyperspy is distributed in the hope that it will be useful,
# but WITHOUT ANY WARRANTY; without even the implied warranty of
# MERCHANTABILITY or FITNESS FOR A PARTICULAR PURPOSE.  See the
# GNU General Public License for more details.
#
# You should have received a copy of the GNU General Public License
# along with  Hyperspy.  If not, see <http://www.gnu.org/licenses/>.

from __future__ import division
import copy
import types
import  math
import glob
import os
import re
from StringIO import StringIO
import tempfile
import codecs
try:
    from collections import OrderedDict
    ordict = True
except ImportError:
    # happens with Python < 2.7
    ordict = False

import numpy as np
import scipy as sp
import scipy.interpolate
import scipy.signal
import scipy.ndimage
from scipy.signal import medfilt
import matplotlib.pyplot as plt

from hyperspy.gui import messages as messagesui
import hyperspy.defaults_parser

def dump_dictionary(file, dic, string = 'root', node_separator = '.',
                    value_separator = ' = '):
    for key in dic.keys():
        if isinstance(dic[key], dict):
            dump_dictionary(file, dic[key], string + node_separator + key)
        else:
            file.write(string + node_separator + key + value_separator +
            str(dic[key]) + '\n')

def sarray2dict(sarray, dictionary = None):
    '''Converts a struct array to an ordered dictionary

    Parameters
    ----------
    sarray: struct array
    dictionary: None or dic
        If dictionary is not None the content of sarray will be appended to the
        given dictonary

    Returns
    -------
    Ordered dictionary

    '''
    if dictionary is None:
        if ordict:
            dictionary = OrderedDict()
        else:
            print("\nWARNING:")
            print("sarray2dict")
            print("OrderedDict is not available, using a standard dictionary.\n")
            dictionary = {}
    for name in sarray.dtype.names:
        dictionary[name] = sarray[name][0] if len(sarray[name]) == 1 \
        else sarray[name]
    return dictionary

def generate_axis(origin,step,N,index=0):
    """Creates an axis given the origin, step and number of channels

    Alternatively, the index of the origin channel can be specified.

    Parameters
    ----------
    origin : float
    step : float
    N : number of channels
    index : int
        index number of the origin

    Returns
    -------
    Numpy array
    """
    return np.linspace(origin-index*step, origin+step*(N-1-index), N)

def check_cube_dimensions(sp1, sp2, warn = True):
    """Checks if the given SIs has the same dimensions.

    Parameters
    ----------
    sp1, sp2 : Spectrum instances
    warn : bool
        If True, produce a warning message if the SIs do not have the same
        dimensions
    Returns
    -------
    Boolean
    """
    if sp1.data_cube.shape == sp2.data_cube.shape:
        return True
    else:
        if warn:
            print \
            "The given SI objects do not have the same cube dimensions"
        return False

def check_energy_dimensions(sp1, sp2, warn = True, sp2_name = None):
    """Checks if sp2 is a single spectrum with the same energy dimension as sp1

    Parameters
    ----------
    sp1, sp2 : Spectrum instances
    warn : bool
        If True, produce a warning message if the SIs do not have the same
        dimensions

    Returns
    -------
    Boolean
    """
    sp2_dim = len(sp2.data_cube.squeeze().shape)
    sp1_Edim = sp1.data_cube.shape[0]
    sp2_Edim = sp2.data_cube.shape[0]

    if sp2_dim == 1:
        if sp1_Edim == sp2_Edim:
            return True
        else:
            if warn:
                print "The spectra must have the same energy dimensions"
            return False
    else:
        if warn:
            print "The %s should be unidimensional" % sp2_name
        return False

def unfold_if_multidim(signal):
    """Unfold the SI if it is 2D

    Parameters
    ----------
    signal : Signal instance

    Returns
    -------

    Boolean. True if the SI was unfolded by the function.
    """
    if len(signal.axes_manager._axes)>2:
        print "Automatically unfolding the SI"
        signal.unfold()
        return True
    else:
        return False
        
def _estimate_gain(ns, cs,
                   weighted=False,
                   higher_than=None, 
                   plot_results=False,
                   binning=0,
                   pol_order=1):
    if binning > 0:
        factor = 2 ** binning
        remainder = np.mod(ns.shape[1], factor)
        if remainder != 0:
            ns = ns[:,remainder:]
            cs = cs[:,remainder:]
        new_shape = (ns.shape[0], ns.shape[1]/factor)
        ns = rebin(ns, new_shape)
        cs = rebin(cs, new_shape)

    noise = ns - cs
    variance = np.var(noise, 0)
    average = np.mean(cs, 0).squeeze()

    # Select only the values higher_than for the calculation
    if higher_than is not None:
        sorting_index_array = np.argsort(average)
        average_sorted = average[sorting_index_array]
        average_higher_than = average_sorted > higher_than
        variance_sorted = variance.squeeze()[sorting_index_array]
        variance2fit = variance_sorted[average_higher_than]
        average2fit = average_sorted[average_higher_than]
    else:
        variance2fit = variance
        average2fit = average
        
    fit = np.polyfit(average2fit, variance2fit, pol_order)
    if weighted is True:
        from hyperspy.signals.spectrum import Spectrum
        from hyperspy.model import Model
        from hyperspy.components import Line
        s = Spectrum(varso[avesoh])
        s.axes_manager.signal_axes[0].axis = aveso[avesoh]
        m = Model(s)
        l = Line()
        l.a.value = fit[1]
        l.b.value = fit[0]
        m.append(l)
        m.fit(weights = True)
        fit[0] = l.b.value
        fit[1] = l.a.value
        
    if plot_results is True:
        plt.figure()
        plt.scatter(average.squeeze(), variance.squeeze())
        plt.xlabel('Counts')
        plt.ylabel('Variance')
        plt.plot(average2fit, np.polyval(fit,average2fit), color = 'red')
    results = {'fit' : fit, 'variance' : variance.squeeze(),
    'counts' : average.squeeze()}
    
    return results

def _estimate_correlation_factor(g0, gk,k):
    a = math.sqrt(g0/gk)
    e = k*(a-1)/(a-k)
    c = (1 - e)**2
    return c    

def estimate_variance_parameters(
    noisy_signal,
    clean_signal,
    mask=None,
    pol_order=1,
    higher_than=None,
    return_results=False,
    plot_results=True,
    weighted=False):
    """Find the scale and offset of the Poissonian noise

    By comparing an SI with its denoised version (i.e. by PCA), 
    this plots an
    estimation of the variance as a function of the number of counts 
    and fits a
    polynomy to the result.

    Parameters
    ----------
    noisy_SI, clean_SI : spectrum.Spectrum instances
    mask : numpy bool array
        To define the channels that will be used in the calculation.
    pol_order : int
        The order of the polynomy.
    higher_than: float
        To restrict the fit to counts over the given value.
        
    return_results : Bool
    
    plot_results : Bool

    Returns
    -------
    Dictionary with the result of a linear fit to estimate the offset 
    and scale factor
    
    """
    fold_back_noisy =  unfold_if_multidim(noisy_signal)
    fold_back_clean =  unfold_if_multidim(clean_signal)
    ns = noisy_signal.data.copy()
    cs = clean_signal.data.copy()

    if mask is not None:
        _slice = [slice(None),] * len(ns.shape)
        _slice[noisy_signal.axes_manager.signal_axes[0].index_in_array]\
         = ~mask
        ns = ns[_slice]
        cs = cs[_slice]

    results0 = _estimate_gain(ns, cs, weighted=weighted, 
        higher_than=higher_than, plot_results=plot_results, binning=0,
        pol_order=pol_order)
        
    results2 = _estimate_gain(ns, cs, weighted=weighted, 
        higher_than=higher_than, plot_results=False, binning=2,
        pol_order=pol_order)
        
    c = _estimate_correlation_factor(results0['fit'][0],
                                     results2['fit'][0], 4)
    
    message = ("Gain factor: %.2f\n" % results0['fit'][0] +
               "Gain offset: %.2f\n" % results0['fit'][1] +
               "Correlation factor: %.2f\n" % c )
    is_ok = True
    if hyperspy.defaults_parser.preferences.General.interactive is True:
        is_ok = messagesui.information(
            message + "Would you like to store the results?")
    else:
        print message
    if is_ok:
        if not noisy_signal.mapped_parameters.has_item(
            'Variance_estimation'):
            noisy_signal.mapped_parameters.add_node(
                'Variance_estimation')
        noisy_signal.mapped_parameters.Variance_estimation.gain_factor = \
            results0['fit'][0]
        noisy_signal.mapped_parameters.Variance_estimation.gain_offset = \
            results0['fit'][1]
        noisy_signal.mapped_parameters.Variance_estimation.correlation_factor = c
        noisy_signal.mapped_parameters.Variance_estimation.\
        parameters_estimation_method = 'Hyperspy'

    if fold_back_noisy is True:
        noisy_signal.fold()
    if fold_back_clean is True:
        clean_signal.fold()
        
    if return_results is True:
        return results0

def rebin(a, new_shape):
    """Rebin SI

    rebin ndarray data into a smaller ndarray of the same rank whose dimensions
    are factors of the original dimensions. eg. An array with 6 columns and 4
    rows can be reduced to have 6,3,2 or 1 columns and 4,2 or 1 rows.
    example usages:
    >>> a=rand(6,4); b=rebin(a,3,2)
    >>> a=rand(6); b=rebin(a,2)
    Adapted from scipy cookbook

    Parameters
    ----------
    a : numpy array
    new_shape : tuple
        shape after binning

    Returns
    -------
    numpy array
    """
    shape = a.shape
    lenShape = len(shape)
    factor = np.asarray(shape)/np.asarray(new_shape)
    evList = ['a.reshape('] + \
             ['new_shape[%d],factor[%d],'%(i,i) for i in xrange(lenShape)] + \
             [')'] + ['.sum(%d)'%(i+1) for i in xrange(lenShape)]
    return eval(''.join(evList))

def estimate_drift(im1,im2):
    """Estimate the drift  between two images by cross-correlation


    It preprocess the images by applying a median filter (to smooth the images)
    and the solbi edge detection filter.

    Parameters
    ----------
    im1, im2 : Image instances

    Output
    ------
    array with the coordinates of the translation of im2 in respect to im1.
    """
    print "Estimating the spatial drift"
    im1 = im1.data_cube.squeeze()
    im2 = im2.data_cube.squeeze()
    # Apply a "denoising filter" and edge detection filter
    im1 = scipy.ndimage.sobel(scipy.signal.medfilt(im1))
    im2 = scipy.ndimage.sobel(scipy.signal.medfilt(im2))
    # Compute the cross-correlation
    _correlation = scipy.signal.correlate(im1,im2)

    shift = im1.shape - np.ones(2) - \
    np.unravel_index(_correlation.argmax(),_correlation.shape)
    print "The estimated drift is ", shift
    return shift

def savitzky_golay(data, kernel = 11, order = 4):
    """Savitzky-Golay filter

    Adapted from scipy cookbook http://www.scipy.org/Cookbook/SavitzkyGolay

    Parameters
    ----------
    data : 1D numpy array
    kernel : positiv integer > 2*order giving the kernel size - order
    order : order of the polynomial

    Returns
    -------
    returns smoothed data as a numpy array

    Example
    -------
    smoothed = savitzky_golay(<rough>, [kernel = value], [order = value]
    """
    try:
            kernel = abs(int(kernel))
            order = abs(int(order))
    except ValueError, msg:
        raise ValueError("kernel and order have to be of type int (floats will \
        be converted).")
    if kernel % 2 != 1 or kernel < 1:
        raise TypeError("kernel size must be a positive odd number, was: %d"
        % kernel)
    if kernel < order + 2:
        raise TypeError(
        "kernel is to small for the polynomals\nshould be > order + 2")

    # a second order polynomal has 3 coefficients
    order_range = range(order+1)
    N = (kernel -1) // 2
    b = np.mat([[k**i for i in order_range] for k in xrange(-N,
    N+1)])
    # since we don't want the derivative, else choose [1] or [2], respectively
    m = np.linalg.pinv(b).A[0]
    window_size = len(m)
    N = (window_size-1) // 2

    # precompute the offset values for better performance
    offsets = range(-N, N+1)
    offset_data = zip(offsets, m)

    smooth_data = list()

    # temporary data, with padded zeros
    # (since we want the same length after smoothing)
    # temporary data, extended with a mirror image to the left and right
    firstval=data[0]
    lastval=data[len(data)-1]
    #left extension: f(x0-x) = f(x0)-(f(x)-f(x0)) = 2f(x0)-f(x)
    #right extension: f(xl+x) = f(xl)+(f(xl)-f(xl-x)) = 2f(xl)-f(xl-x)
    leftpad=np.zeros(N)+2*firstval
    rightpad=np.zeros(N)+2*lastval
    leftchunk=data[1:1+N]
    leftpad=leftpad-leftchunk[::-1]
    rightchunk=data[len(data)-N-1:len(data)-1]
    rightpad=rightpad-rightchunk[::-1]
    data = np.concatenate((leftpad, data))
    data = np.concatenate((data, rightpad))

#    data = np.concatenate((np.zeros(N), data, np.zeros(N)))
    for i in xrange(N, len(data) - N):
            value = 0.0
            for offset, weight in offset_data:
                value += weight * data[i + offset]
            smooth_data.append(value)
    return np.array(smooth_data)

# Functions to calculates de savitzky-golay filter from
def resub(D, rhs):
    """solves D D^T = rhs by resubstituion.
    D is lower triangle-matrix from cholesky-decomposition
    http://www.procoders.net
    """

    M = D.shape[0]
    x1= np.zeros((M,),float)
    x2= np.zeros((M,),float)

    # resub step 1
    for l in xrange(M):
        sum_ = rhs[l]
        for n in xrange(l):
            sum_ -= D[l,n]*x1[n]
        x1[l] = sum_/D[l,l]

    # resub step 2
    for l in xrange(M-1,-1,-1):
        sum_ = x1[l]
        for n in xrange(l+1,M):
            sum_ -= D[n,l]*x2[n]
        x2[l] = sum_/D[l,l]

    return x2


def calc_coeff(num_points, pol_degree, diff_order=0):
    """Calculates filter coefficients for symmetric savitzky-golay filter.
    http://www.procoders.net
    see: http://www.nrbook.com/a/bookcpdf/c14-8.pdf

    num_points   means that 2*num_points+1 values contribute to the
                 smoother.

    pol_degree   is degree of fitting polynomial

    diff_order   is degree of implicit differentiation.
                 0 means that filter results in smoothing of function
                 1 means that filter results in smoothing the first
                                             derivative of function.
                 and so on ...
    """

    # setup normal matrix
    A = np.zeros((2*num_points+1, pol_degree+1), float)
    for i in xrange(2*num_points+1):
        for j in xrange(pol_degree+1):
            A[i,j] = math.pow(i-num_points, j)

    # calculate diff_order-th row of inv(A^T A)
    ATA = np.dot(A.transpose(), A)
    rhs = np.zeros((pol_degree+1,), float)
    rhs[diff_order] = 1
    D = np.linalg.cholesky(ATA)
    wvec = resub(D, rhs)

    # calculate filter-coefficients
    coeff = np.zeros((2*num_points+1,), float)
    for n in xrange(-num_points, num_points+1):
        x = 0.0
        for m in xrange(pol_degree+1):
            x += wvec[m]*pow(n, m)
        coeff[n+num_points] = x
    return coeff * (-1) ** diff_order
    

def smooth(data, coeff):
    """applies coefficients calculated by calc_coeff() to signal
    http://www.procoders.net
    """
    # temporary data, extended with a mirror image to the left and right
    N = np.size(coeff-1)/2
    firstval=data[0]
    lastval=data[len(data)-1]
#    left extension: f(x0-x) = f(x0)-(f(x)-f(x0)) = 2f(x0)-f(x)
#    right extension: f(xl+x) = f(xl)+(f(xl)-f(xl-x)) = 2f(xl)-f(xl-x)
    leftpad=np.zeros(N)+2*firstval
    rightpad=np.zeros(N)+2*lastval
    leftchunk=data[1:1+N]
    leftpad=leftpad-leftchunk[::-1]
    rightchunk=data[len(data)-N-1:len(data)-1]
    rightpad=rightpad-rightchunk[::-1]
    data = np.concatenate((leftpad, data))
    data = np.concatenate((data, rightpad))
    res = np.convolve(data, coeff)
    return res[N:-N][len(leftpad):-len(rightpad)]

def sg(data, num_points, pol_degree, diff_order=0):
    """Savitzky-Golay filter
    http://www.procoders.net
    """
    coeff = calc_coeff(num_points, pol_degree, diff_order)
    return smooth(data, coeff)

def lowess(x, y, f=2/3., iter=3):
    """lowess(x, y, f=2./3., iter=3) -> yest

    Lowess smoother: Robust locally weighted regression.
    The lowess function fits a nonparametric regression curve to a scatterplot.
    The arrays x and y contain an equal number of elements; each pair
    (x[i], y[i]) defines a data point in the scatterplot. The function returns
    the estimated (smooth) values of y.

    The smoothing span is given by f. A larger value for f will result in a
    smoother curve. The number of robustifying iterations is given by iter. The
    function will run faster with a smaller number of iterations.

    Code adapted from Biopython:

    Original doc:

    This module implements the Lowess function for nonparametric regression.

    Functions:
    lowess        Fit a smooth nonparametric regression curve to a scatterplot.

    For more information, see

    William S. Cleveland: "Robust locally weighted regression and smoothing
    scatterplots", Journal of the American Statistical Association, December 1979,
    volume 74, number 368, pp. 829-836.

    William S. Cleveland and Susan J. Devlin: "Locally weighted regression: An
    approach to regression analysis by local fitting", Journal of the American
    Statistical Association, September 1988, volume 83, number 403, pp. 596-610.
    """
    n = len(x)
    r = int(np.ceil(f*n))
    h = [np.sort(abs(x-x[i]))[r] for i in xrange(n)]
    w = np.clip(abs(([x]-np.transpose([x]))/h),0.0,1.0)
    w = 1-w*w*w
    w = w*w*w
    yest = np.zeros(n,'d')
    delta = np.ones(n,'d')
    for iteration in xrange(iter):
        for i in xrange(n):
            weights = delta * w[:,i]
            b = np.array([np.sum(weights*y), np.sum(weights*y*x)])
            A = np.array([[np.sum(weights), np.sum(weights*x)],
                     [np.sum(weights*x), np.sum(weights*x*x)]])
            beta = np.linalg.solve(A,b)
            yest[i] = beta[0] + beta[1]*x[i]
        residuals = y-yest
        s = np.median(abs(residuals))
        delta = np.clip(residuals/(6*s),-1,1)
        delta = 1-delta*delta
        delta = delta*delta
    return yest


def wavelet_poissonian_denoising(spectrum):
    """Denoise data with pure Poissonian noise using wavelets

    Wrapper around the R packages EbayesThresh and wavethresh

    Parameters
    ----------
    spectrum : spectrum instance

    Returns
    -------
    Spectrum instance.
    """
    import_rpy()
    rpy.r.library('EbayesThresh')
    rpy.r.library('wavethresh')
    rpy.r['<-']('X',spectrum)
    rpy.r('XHF <- hft(X)')
    rpy.r('XHFwd  <- wd(XHF, bc="symmetric")')
    rpy.r('XHFwdT  <- ebayesthresh.wavelet(XHFwd)')
    rpy.r('XHFdn  <- wr(XHFwdT)')
    XHFest = rpy.r('XHFest <- hft.inv(XHFdn)')
    return XHFest

def wavelet_gaussian_denoising(spectrum):
    """Denoise data with pure Gaussian noise using wavelets

    Wrapper around the R packages EbayesThresh and wavethresh

    Parameters
    ----------
    spectrum : spectrum instance

    Returns
    -------
    Spectrum instance.
    """
    import_rpy()
    rpy.r.library('EbayesThresh')
    rpy.r.library('wavethresh')
    rpy.r['<-']('X',spectrum)
    rpy.r('Xwd  <- wd(X, bc="symmetric")')
    rpy.r('XwdT  <- ebayesthresh.wavelet(Xwd)')
    Xdn = rpy.r('Xdn  <- wr(XwdT)')
    return Xdn

def wavelet_dd_denoising(spectrum):
    """Denoise data with arbitraty noise using wavelets

    Wrapper around the R packages EbayesThresh, wavethresh and DDHFm

    Parameters
    ----------
    spectrum : spectrum instance

    Returns
    -------
    Spectrum instance.
    """
    import_rpy()
    rpy.r.library('EbayesThresh')
    rpy.r.library('wavethresh')
    rpy.r.library('DDHFm')
    rpy.r['<-']('X',spectrum)
    rpy.r('XDDHF <- ddhft.np.2(X)')
    rpy.r('XDDHFwd  <- wd(XDDHF$hft,filter.number = 8, bc="symmetric" )')
    rpy.r('XDDHFwdT  <- ebayesthresh.wavelet(XDDHFwd)')
    rpy.r('XDDHFdn  <- wr(XDDHFwdT)')
    rpy.r('XDDHF$hft  <- wr(XDDHFwdT)')
    XHFest = rpy.r('XHFest <- ddhft.np.inv(XDDHF)')
    return XHFest

def loess(y,x = None, span = 0.2):
    """locally weighted scatterplot smoothing

    Wrapper around the R funcion loess

    Parameters
    ----------
    spectrum : spectrum instance
    span : float
        parameter to control the smoothing

    Returns
    -------
    Spectrum instance.
    """
    import_rpy()
    if x is None:
        x = np.arange(0,len(y))
    rpy.r['<-']('x',x)
    rpy.r['<-']('y',y)
    rpy.r('y.loess <- loess(y ~ x, span = %s, data.frame(x=x, y=y))' % span)
    loess = rpy.r('y.predict <- predict(y.loess, data.frame(x=x))')
    return loess



def ALS(s, thresh =.001, nonnegS = True, nonnegC = True):
    """Alternate least squares

    Wrapper around the R's ALS package

    Parameters
    ----------
    s : Spectrum instance
    threshold : float
        convergence criteria
    nonnegS : bool
        if True, impose non-negativity constraint on the components
    nonnegC : bool
        if True, impose non-negativity constraint on the maps

    Returns
    -------
    Dictionary
    """
    import_rpy()
#    Format
#    ic format (channels, components)
#    W format (experiment, components)
#    s format (experiment, channels)

    nonnegS = 'TRUE' if nonnegS is True else 'FALSE'
    nonnegC = 'TRUE' if nonnegC is True else 'FALSE'
    print "Non negative constraint in the sources: ", nonnegS
    print "Non negative constraint in the mixing matrix: ", nonnegC

    refold = unfold_if_2D(s)
    W = s._calculate_recmatrix().T
    ic = np.ones(s.ic.shape)
    rpy.r.library('ALS')
    rpy.r('W = NULL')
    rpy.r('ic = NULL')
    rpy.r('d1 = NULL')
    rpy.r['<-']('d1', s.data_cube.squeeze().T)
    rpy.r['<-']('W', W)
    rpy.r['<-']('ic', ic)
    i = 0
    # Workaround a bug in python rpy version 1
    while hasattr(rpy.r, 'test' + str(i)):
        rpy.r('test%s = NULL' % i)
        i+=1
    rpy.r('test%s = als(CList = list(W), thresh = %s, S = ic,\
     PsiList = list(d1), nonnegS = %s, nonnegC = %s)' %
     (i, thresh, nonnegS, nonnegC))
    if refold:
        s.fold()
    exec('als_result = rpy.r.test%s' % i)
    return als_result



def amari(C,A):
    """Amari test for ICA
    Adapted from the MILCA package http://www.klab.caltech.edu/~kraskov/MILCA/

    Parameters
    ----------
    C : numpy array
    A : numpy array
    """
    b,a = C.shape

    dummy= np.dot(np.linalg.pinv(A),C)
    dummy = np.sum(_ntu(np.abs(dummy)),0)-1

    dummy2 = np.dot(np.linalg.pinv(C),A)
    dummy2 = np.sum(_ntu(np.abs(dummy2)),0)-1

    out=(np.sum(dummy)+np.sum(dummy2))/(2*a*(a-1))
    return out

def _ntu(C):
    m, n = C.shape
    CN = C.copy() * 0
    for t in xrange(n):
        CN[:,t] = C[:,t] / np.max(np.abs(C[:,t]))
    return CN

def analyze_readout(spectrum):
    """Readout diagnostic tool

    Parameters
    ----------
    spectrum : Spectrum instance

    Returns
    -------
    tuple of float : (variance, mean, normalized mean as a function of time)
    """
    s = spectrum
    # If it is 2D, sum the first axis.
    if s.data_cube.shape[2] > 1:
        dc = s.data_cube.sum(1)
    else:
        dc = s.data_cube.squeeze()
    time_mean = dc.mean(0).squeeze()
    norm_time_mean = time_mean / time_mean.mean()
    corrected_dc = dc * (1/norm_time_mean.reshape((1,-1)))
    channel_mean = corrected_dc.mean(1)
    variance = (corrected_dc - channel_mean.reshape((-1,1))).var(0)
    return variance, channel_mean, norm_time_mean

def multi_readout_analyze(folder, ccd_height = 100., plot = True, freq = None):
    """Analyze several readout measurements in different files for readout
    diagnosys

    The readout files in dm3 format must be contained in a folder, preferentely
    numered in the order of acquisition.

    Parameters
    ----------
    folder : string
        Folder where the dm3 readout files are stored
    ccd_heigh : float
    plot : bool
    freq : float
        Frequency of the camera

    Returns
    -------
    Dictionary
    """
    from spectrum import Spectrum
    files = glob.glob1(folder, '*.nc')
    if not files:
        files = glob.glob1(folder, '*.dm3')
    spectra = []
    variances = []
    binnings = []
    for f in files:
        print os.path.join(folder,f)
        s = Spectrum(os.path.join(folder,f))
        variance, channel_mean, norm_time_mean = analyze_readout(s)
        s.readout_analysis = {}
        s.readout_analysis['variance'] = variance.mean()
        s.readout_analysis['pattern'] = channel_mean
        s.readout_analysis['time'] = norm_time_mean
        if not hasattr(s,'binning'):
            s.binning = float(os.path.splitext(f)[0][1:])
            if freq:
                s.readout_frequency = freq
                s.ccd_height = ccd_height
            s.save(f)
        spectra.append(s)
        binnings.append(s.binning)
        variances.append(variance.mean())
    pixels = ccd_height / np.array(binnings)
    plt.scatter(pixels, variances, label = 'data')
    fit = np.polyfit(pixels, variances,1, full = True)
    if plot:
        x = np.linspace(0,pixels.max(),100)
        y = x*fit[0][0] + fit[0][1]
        plt.plot(x,y, label = 'linear fit')
        plt.xlabel('number of pixels')
        plt.ylabel('variance')
        plt.legend(loc = 'upper left')

    print "Variance = %s * pixels + %s" % (fit[0][0], fit[0][1])
    dictio = {'pixels': pixels, 'variances': variances, 'fit' : fit,
    'spectra' : spectra}
    return dictio
# 
# def chrono_align_and_sum(spectrum, energy_range = (None, None),
                         # spatial_shape = None):
    # """Alignment and sum of a chrono-spim SI
# 
    # Parameters
    # ----------
    # spectrum : Spectrum instance
        # Chrono-spim
    # energy_range : tuple of floats
        # energy interval in which to perform the alignment in energy units
    # axis : int
    # """
    # from spectrum import Spectrum
    # dc = spectrum.data_cube
    # min_energy_size = dc.shape[0]
# #    i = 0
    # new_dc = None
# 
    # # For the progress bar to work properly we must capture the output of the
    # # functions that are called during the alignment process
    # import cStringIO
    # import sys
    # capture_output = cStringIO.StringIO()
# 
    # from hyperspy.misc.progressbar import progressbar
    # pbar = progressbar(maxval = dc.shape[2] - 1)
    # for i in xrange(dc.shape[2]):
        # pbar.update(i)
        # sys.stdout = capture_output
        # s = Spectrum({'calibration': {'data_cube' : dc[:,:,i]}})
        # s.get_calibration_from(spectrum)
        # s.find_low_loss_origin()
        # s.align(energy_range, progress_bar = False)
        # min_energy_size = min(s.data_cube.shape[0], min_energy_size)
        # if new_dc is None:
            # new_dc = s.data_cube.sum(1)
        # else:
            # new_dc = np.concatenate([new_dc[:min_energy_size],
                                     # s.data_cube.sum(1)[:min_energy_size]], 1)
        # sys.stdout = sys.__stdout__
    # pbar.finish()
    # spectrum.data_cube = new_dc
    # spectrum.get_dimensions_from_cube()
    # spectrum.find_low_loss_origin()
    # spectrum.align(energy_range)
    # spectrum.find_low_loss_origin()
    # if spatial_shape is not None:
        # spectrum.data_cube = spectrum.data_cube.reshape(
        # [spectrum.data_cube.shape[0]] + list(spatial_shape))
        # spectrum.data_cube = spectrum.data_cube.swapaxes(1,2)
        # spectrum.get_dimensions_from_cube()

def copy_energy_calibration(from_spectrum, to_spectrum):
    """Copy the energy calibration between two SIs

    Parameters
    ----------
    from_spectrum, to spectrum : Spectrum instances
    """
    f = from_spectrum
    t = to_spectrum
    t.energyscale = f.energyscale
    t.energyorigin = f.energyorigin
    t.energyunits = f.energyunits
    t.get_dimensions_from_cube()
    t.updateenergy_axis()



def str2num(string, **kargs):
    """Transform a a table in string form into a numpy array

    Parameters
    ----------
    string : string

    Returns
    -------
    numpy array
    """
    stringIO = StringIO(string)
    return np.loadtxt(stringIO, **kargs)

def PL_signal_ratio(E, delta = 1000., exponent = -1.96):
    """Ratio between the intensity at E and E+delta in a powerlaw

    Parameters:
    -----------
    E : float or array
    delta : float
    exponent :  float
    """
    return ((E+float(delta))/E)**exponent

def order_of_magnitude(number):
    """Order of magnitude of the given number

    Parameters
    ----------
    number : float

    Returns
    -------
    Float
    """
    return math.floor(math.log10(number))

def bragg_scattering_angle(d, E0 = 100):
    """
    Parameters
    ----------
    d : float
        interplanar distance in m
    E0 : float
        Incident energy in keV

    Returns
    -------
    float : Semiangle of scattering of the first order difracted beam. This is
    two times the bragg angle.
    """

    gamma = 1 + E0 / 511.
    v_rel = np.sqrt(1-1/gamma**2)
    e_lambda = 2*np.pi/(2590e9*(gamma*v_rel)) # m
    print "Lambda = ", e_lambda

    return e_lambda / d

def effective_Z(Z_list, exponent = 2.94):
    """Effective atomic number of a compound or mixture

    exponent = 2.94 for X-ray absorption

    Parameters
    ----------
    Z_list : list
        A list of tuples (f,Z) where f is the number of atoms of the element in
        the molecule and Z its atomic number

    Return
    ------
    float
    """
    exponent = float(exponent)
    temp = 0
    total_e = 0
    for Z in Z_list:
        temp += Z[1]*Z[1]**exponent
        total_e += Z[0]*Z[1]
    print total_e
    return (temp/total_e)**(1/exponent)

def power_law_perc_area(E1,E2, r):
    a = E1
    b = E2
    return 100*((a**r*r-a**r)*(a/(a**r*r-a**r)-(b+a)/((b+a)**r*r-(b+a)**r)))/a

def rel_std_of_fraction(a, std_a, b, std_b, corr_factor=1):
    rel_a = std_a/a
    rel_b = std_b/b
    return np.sqrt(rel_a**2 + rel_b**2 -
                   2 * rel_a * rel_b * corr_factor)

def ratio(edge_A, edge_B):
    a = edge_A.intensity.value
    std_a = edge_A.intensity.std
    b = edge_B.intensity.value
    std_b = edge_B.intensity.std
    ratio = a/b
    ratio_std = ratio * rel_std_of_fraction(a, std_a,b, std_b)
    print "Ratio %s/%s %1.3f +- %1.3f " % (
        edge_A.name,
        edge_B.name,
        a/b,
        1.96*ratio_std)
    return ratio, ratio_std

  
def interpolate1D(number_of_interpolation_points, data):
    ip = number_of_interpolation_points
    ch = len(data)
    old_ax = np.linspace(0, 100, ch)
    new_ax = np.linspace(0, 100, ch * ip - (ip-1))
    interpolator = sp.interpolate.interp1d(old_ax,data)
    return interpolator(new_ax)
    
_slugify_strip_re = re.compile(r'[^\w\s-]')
_slugify_hyphenate_re = re.compile(r'[-\s]+')
def slugify(value, valid_variable_name=False):
    """
    Normalizes string, converts to lowercase, removes non-alpha characters,
    and converts spaces to hyphens.
    
    Adapted from Django's "django/template/defaultfilters.py".
    """
    import unicodedata
    if not isinstance(value, unicode):
        value = value.decode('utf8')
    value = unicodedata.normalize('NFKD', value).encode('ascii', 'ignore')
    value = unicode(_slugify_strip_re.sub('', value).strip())
    value = _slugify_hyphenate_re.sub('_', value)
    if valid_variable_name is True:
        if value[:1].isdigit():
            value = u'Number_' + value
    return value
    
class DictionaryBrowser(object):
    """A class to comfortably access some parameters as attributes
    
    """

    def __init__(self, dictionary={}):
        super(DictionaryBrowser, self).__init__()
        self._load_dictionary(dictionary)

    def _load_dictionary(self, dictionary):
        for key, value in dictionary.iteritems():
            self.__setattr__(key, value)
            
    def export(self, filename, encoding = 'utf8'):
        """Export the dictionary to a text file
        
        Parameters
        ----------
        filename : str
            The name of the file without the extension that is
            txt by default
        encoding : valid encoding str
        """
        f = codecs.open(filename, 'w', encoding = encoding)
        f.write(self._get_print_items(max_len=None))
        f.close()

    def _get_print_items(self, padding = '', max_len=20):
        """Prints only the attributes that are not methods"""
        string = ''
        eoi = len(self.__dict__)
        j = 0
        for key_, value in iter(sorted(self.__dict__.iteritems())):
            if key_[:1] == "_":
                eoi -= 1
                continue
            if type(key_) != types.MethodType:
                key = ensure_unicode(value['key'])
                value = ensure_unicode(value['value'])
                if isinstance(value, DictionaryBrowser):
                    if j == eoi - 1:
                        symbol = u'└── '
                    else:
                        symbol = u'├── '
                    string += u'%s%s%s\n' % (padding, symbol, key)
                    if j == eoi - 1:
                        extra_padding = u'    '
                    else:
                        extra_padding = u'│   '
                    string += value._get_print_items(
                        padding + extra_padding)
                else:
                    if j == eoi - 1:
                        symbol = u'└── '
                    else:
                        symbol = u'├── '
                    strvalue = unicode(value)
                    if max_len is not None and \
                        len(strvalue) > 2 * max_len:
                        right_limit = min(max_len,
                                          len(strvalue)-max_len)
                        value = u'%s ... %s' % (strvalue[:max_len],
                                              strvalue[-right_limit:])
                    string += u"%s%s%s = %s\n" % (
                                        padding, symbol, key, value)
            j += 1
        return string

    def __repr__(self):
        return self._get_print_items().encode('utf8', errors='ignore')

    def __getitem__(self,key):
        return self.__getattribute__(key)
        
    def __setitem__(self,key, value):
        self.__setattr__(key, value)
        
    def __getattribute__(self,name):
        item = super(DictionaryBrowser,self).__getattribute__(name)
        if isinstance(item, dict) and 'value' in item:
            return item['value']
        else:
            return item
            
    def __setattr__(self, key, value):
        if isinstance(value, dict):
            value = DictionaryBrowser(value)
        super(DictionaryBrowser,self).__setattr__(
                         slugify(key, valid_variable_name=True),
                         {'key' : key, 'value' : value})

    def len(self):
        return len(self.__dict__.keys())

    def keys(self):
        return self.__dict__.keys()

    def as_dictionary(self):
        par_dict = {}
        for key_, item_ in self.__dict__.iteritems():
            if type(item_) != types.MethodType:
                key = item_['key']
                if isinstance(item_['value'], DictionaryBrowser):
                    item = item_['value'].as_dictionary()
                else:
                    item = item_['value']
                par_dict.__setitem__(key, item)
        return par_dict
        
    def has_item(self, item_path):
        """Given a path, return True if it exists
        
        Parameters
        ----------
        item_path : Str
            A string describing the path with each item separated by 
            full stops (periods)
            
        Examples
        --------
        
        >>> dict = {'To' : {'be' : True}}
        >>> dict_browser = DictionaryBrowser(dict)
        >>> dict_browser.has_item('To')
        True
        >>> dict_browser.has_item('To.be')
        True
        >>> dict_browser.has_item('To.be.or')
        False
        
        
        """
        if type(item_path) is str:
            item_path = item_path.split('.')
        else:
            item_path = copy.copy(item_path)
        attrib = item_path.pop(0)
        if hasattr(self, attrib):
            if len(item_path) == 0:
                return True
            else:
                item = self[attrib]
                if isinstance(item, type(self)): 
                    return item.has_item(item_path)
                else:
                    return False
        else:
            return False
        
    def copy(self):
        return copy.copy(self)
        
    def deepcopy(self):
        return copy.deepcopy(self)
            
    def set_item(self, item_path, value):
        """Given the path and value, create the missing nodes in
        the path and assign to the last one the value
        
        Parameters
        ----------
        item_path : Str
            A string describing the path with each item separated by a 
            full stops (periods)
            
        Examples
        --------
        
        >>> dict_browser = DictionaryBrowser({})
        >>> dict_browser.set_item('First.Second.Third', 3)
        >>> dict_browser
        └── First
           └── Second
                └── Third = 3
        
        """
        if not self.has_item(item_path):
            self.add_node(item_path)
        if type(item_path) is str:
            item_path = item_path.split('.')
        if len(item_path) > 1:
            self.__getattribute__(item_path.pop(0)).set_item(
                item_path, value)
        else:
            self.__setattr__(item_path.pop(), value)



    def add_node(self, node_path):
        """Adds all the nodes in the given path if they don't exist.
        
        Parameters
        ----------
        node_path: str
            The nodes must be separated by full stops (periods).
            
        Examples
        --------
        
        >>> dict_browser = DictionaryBrowser({})
        >>> dict_browser.add_node('First.Second')
        >>> dict_browser.First.Second = 3
        >>> dict_browser
        └── First
            └── Second = 3

        """
        keys = node_path.split('.')
        for key in keys:
            if self.has_item(key) is False:
                self[key] = DictionaryBrowser()
            self = self[key]
            
            
def orthomax(A, gamma=1, reltol=1.4901e-07, maxit=256):
    #ORTHOMAX Orthogonal rotation of FA or PCA loadings.
    # Taken from metpy
    
    d,m=A.shape
    B = np.copy(A)
    T = np.eye(m)

    converged = False
    if (0 <= gamma) & (gamma <= 1):
        while converged == False:
#           Use Lawley and Maxwell's fast version
            D = 0
            for k in range(1,maxit+1):
                Dold = D
                tmp11 = np.sum(np.power(B,2),axis=0)
                tmp1 = np.matrix(np.diag(np.array(tmp11).flatten()))
                tmp2 = gamma*B
                tmp3 = d*np.power(B,3)
                L,D,M=np.linalg.svd(np.dot(A.transpose(),tmp3-np.dot(tmp2,tmp1)))
                T = np.dot(L,M)
                D = np.sum(np.diag(D))
                B = np.dot(A,T)
                if (np.abs(D - Dold)/D < reltol):
                    converged = True
                    break
    else:
#       Use a sequence of bivariate rotations
        for iter in range(1,maxit+1):
            print iter
            maxTheta = 0
            for i in range(0,m-1):
                for j in range(i,m):
                    Bi=B[:,i]
                    Bj=B[:,j]
                    u = np.multiply(Bi,Bi)-np.multiply(Bj,Bj)
                    v = 2*np.multiply(Bi,Bj)
                    usum=u.sum()
                    vsum=v.sum()
                    numer = 2*np.dot(u.transpose(),v)-2*gamma*usum*vsum/d
                    denom=np.dot(u.transpose(),u) - np.dot(v.transpose(),v) - \
                                 gamma*(usum**2 - vsum**2)/d
                    theta = np.arctan2(numer,denom)/4
                    maxTheta=max(maxTheta,np.abs(theta))
                    Tij = np.array([[np.cos(theta),-np.sin(theta)],
                                   [np.sin(theta),np.cos(theta)]])
                    B[:,[i,j]] = np.dot(B[:,[i,j]],Tij)
                    T[:,[i,j]] = np.dot(T[:,[i,j]],Tij)
            if (maxTheta < reltol):
                converged = True
                break
    return B,T
    
def append2pathname(filename, to_append):
    """Append a string to a path name
    
    Parameters
    ----------
    filename : str
    to_append : str
    
    """
    pathname, extension = os.path.splitext(filename)
    return pathname + to_append + extension
    
def incremental_filename(filename, i=1):
    """If a file with the same file name exists, returns a new filename that
    does not exists.
    
    The new file name is created by appending `-n` (where `n` is an integer)
    to path name
    
    Parameters
    ----------
    filename : str
    i : int
       The number to be appended.
    """
    
    if os.path.isfile(filename):
        new_filename = append2pathname(filename, '-%s' % i) 
        if os.path.isfile(new_filename):
            return incremental_filename(filename, i + 1)
        else:
            return new_filename
    else:
        return filename
        
def ensure_directory(path):
    """Check if the path exists and if it does not create the directory"""
    directory = os.path.split(path)[0]
    if directory and not os.path.exists(directory):
        os.makedirs(directory)
        
def ensure_unicode(stuff, encoding = 'utf8', encoding2 = 'latin-1'):
    if type(stuff) is not str and type(stuff) is not np.string_:
        return stuff
    else:
        string = stuff
    try:
        string = string.decode(encoding)
    except:
        string = string.decode(encoding2, errors = 'ignore')
    return string
    
def find_peaks_ohaver(y, x=None, slope_thresh=0., amp_thresh=None,
    medfilt_radius=5, maxpeakn=30000, peakgroup=10, subchannel=True,):
    """Find peaks along a 1D line.

    Function to locate the positive peaks in a noisy x-y data set.
    
    Detects peaks by looking for downward zero-crossings in the first
    derivative that exceed 'slope_thresh'.
    
    Returns an array containing position, height, and width of each peak.

    'slope_thresh' and 'amp_thresh', control sensitivity: higher values will
    neglect smaller features.

    Parameters
    ---------
    y : array
        1D input array, e.g. a spectrum
        
    x : array (optional)
        1D array describing the calibration of y (must have same shape as y)

    slope_thresh : float (optional)
                   1st derivative threshold to count the peak
                   default is set to 0.5
                   higher values will neglect smaller features.
                   
    amp_thresh : float (optional)
                 intensity threshold above which   
                 default is set to 10% of max(y)
                 higher values will neglect smaller features.
                                  
    medfilt_radius : int (optional)
                     median filter window to apply to smooth the data
                     (see scipy.signal.medfilt)
                     if 0, no filter will be applied.
                     default is set to 5

    peakgroup : int (optional)
                number of points around the "top part" of the peak
                default is set to 10

    maxpeakn : int (optional)
              number of maximum detectable peaks
              default is set to 30000
                
    subchannel : bool (optional)
             default is set to True

    Returns
    -------
    P : structured array of shape (npeaks) and fields: position, width, height
        contains position, height, and width of each peak
        
    Examples
    --------
    >>> x = arange(0,50,0.01)
    >>> y = cos(x)
    >>> one_dim_findpeaks(y, x,0,0)
    array([[  1.68144859e-05,   9.99999943e-01,   3.57487961e+00],
           [  6.28318614e+00,   1.00000003e+00,   3.57589018e+00],
           [  1.25663708e+01,   1.00000002e+00,   3.57600673e+00],
           [  1.88495565e+01,   1.00000002e+00,   3.57597295e+00],
           [  2.51327421e+01,   1.00000003e+00,   3.57590284e+00],
           [  3.14159267e+01,   1.00000002e+00,   3.57600856e+00],
           [  3.76991124e+01,   1.00000002e+00,   3.57597984e+00],
           [  4.39822980e+01,   1.00000002e+00,   3.57591479e+00]])
    
    Notes
    -----
    Original code from T. C. O'Haver, 1995.
    Version 2  Last revised Oct 27, 2006 Converted to Python by 
    Michael Sarahan, Feb 2011.
    Revised to handle edges better.  MCS, Mar 2011
    
    """

    if x is None:
        x = np.arange(len(y),dtype=np.int64)
    if not amp_thresh:
        amp_thresh = 0.1 * y.max()
    peakgroup = np.round(peakgroup)
    if medfilt_radius:
        d = np.gradient(medfilt(y,medfilt_radius))
    else:
        d = np.gradient(y)
    n = np.round(peakgroup / 2 + 1)
    peak_dt = np.dtype([('position', np.float),
                              ('width', np.float),
                              ('height', np.float)])
    P = np.array([], dtype=peak_dt)
    peak = 0
    for j in xrange(len(y) - 4):
        if np.sign(d[j]) > np.sign(d[j+1]): # Detects zero-crossing
            if np.sign(d[j+1]) == 0: continue
            # if slope of derivative is larger than slope_thresh
            if d[j] - d[j+1] > slope_thresh:
                # if height of peak is larger than amp_thresh
                if y[j] > amp_thresh:  
                    # the next section is very slow, and actually messes
                    # things up for images (discrete pixels),
                    # so by default, don't do subchannel precision in the
                    # 1D peakfind step.
                    if subchannel:
			xx = np.zeros(peakgroup)
			yy = np.zeros(peakgroup)
			s = 0
			for k in xrange(peakgroup): 
			    groupindex = j + k - n + 1 
			    if groupindex < 1:
				xx = xx[1:]
				yy = yy[1:]
				s += 1
				continue
			    elif groupindex > y.shape[0] - 1:
				xx = xx[:groupindex-1]
				yy = yy[:groupindex-1]
				break
			    xx[k-s] = x[groupindex]
			    yy[k-s] = y[groupindex]
			avg = np.average(xx)
			stdev = np.std(xx)
			xxf = (xx - avg) / stdev
			# Fit parabola to log10 of sub-group with
                        # centering and scaling
			coef = np.polyfit(xxf, np.log10(np.abs(yy)), 2)  
			c1 = coef[2]
			c2 = coef[1]
			c3 = coef[0]
			width = np.linalg.norm(
                            stdev * 2.35703 / (np.sqrt(2) * np.sqrt(-1 * c3)))
			# if the peak is too narrow for least-squares
                        # technique to work  well, just use the max value
                        # of y in the sub-group of points near peak.
			if peakgroup < 7:
			    height = np.max(yy)
			    position = xx[np.argmin(np.abs(yy - height))]
			else:
                            position =- ((stdev * c2 / (2 * c3)) - avg)
			    height = np.exp( c1 - c3 * (c2 / (2 * c3))**2)    
                    # Fill results array P. One row for each peak 
                    # detected, containing the
                    # peak position (x-value) and peak height (y-value).
		    else:
			position = x[j]
			height = y[j]
                        # no way to know peak width without
                        # the above measurements.
			width = 0
                    if (position > 0 and not np.isnan(position)
                        and position < x[-1]):
                        P = np.hstack((P,
                                       np.array([(position, height, width)],
                                       dtype=peak_dt)))
                        peak = peak + 1
    # return only the part of the array that contains peaks
    # (not the whole maxpeakn x 3 array)
    return P
    
def strlist2enumeration(lst):
    lst = tuple(lst)
    if not lst:
        return ''
    elif len(lst) == 1:
        return lst[0]
    elif len(lst) == 2:
        return "%s and %s" % lst
    else:
        return "%s, "*(len(lst) - 2) % lst[:-2] + "%s and %s" % lst[-2:]
        
def get_array_memory_size_in_GiB(shape, dtype):
    """Given the size and dtype returns the amount of memory that such
    an array needs to allocate
    
    Parameters
    ----------
    shape: tuple
    dtype : data-type
        The desired data-type for the array.
    """
    if isinstance(dtype, str):
        dtype = np.dtype(dtype)
    return np.array(shape).cumprod()[-1] * dtype.itemsize / 2.**30
    
def symmetrize(a):
    return a + a.swapaxes(0,1) - np.diag(a.diagonal())
    
def antisymmetrize(a):    
    return a - a.swapaxes(0,1)+ np.diag(a.diagonal())
    
def get_linear_interpolation(p1, p2, x):
    '''Given two points in 2D returns y for a given x for y = ax + b
    
    Parameters
    ----------
    p1,p2 : (x, y)
    x : float
    
    Returns
    -------
    y : float
    
    '''  
    x1, y1 =  p1
    x2, y2 = p2
    a = (y2 - y1) / (x2 - x1)
    b = (x2 * y1 - x1 * y2) / (x2-x1)
    y = a*x + b
    return y
    
def closest_nice_number(number):
    oom = 10**math.floor(math.log10(number))
    return oom * (number // oom)
    
def are_aligned(shape1, shape2):
    """Check if two numpy arrays are aligned.
    
    Parameters
    ----------
    shape1, shape2 : iterable
       
    Returns
    -------
    isaligned : bool
    
    """
    isaligned = True
    shape1 = list(shape1)
    shape2 = list(shape2)
    try:
        while isaligned is True:
            dim1 = shape1.pop()
            dim2 = shape2.pop()
            if dim1 != dim2 and (dim1 != 1 and dim2 != 1):
                isaligned = False
    except IndexError:
        return isaligned
    return isaligned
    
def homogenize_ndim(*args):
    """Given any number of arrays returns the same arrays
    reshaped by adding facing dimensions of size 1.
    
    """
    
    max_len = max([len(ary.shape) for ary in args])
    
    return [ary.reshape((1,) * (max_len - len(ary.shape)) + ary.shape)
            for ary in args]

<<<<<<< HEAD

def stack(signal_list, mmap=False, mmap_dir=None,
          new_axis_name='stack_element'):
    """Transform a list of signals into a single signal with one more 
    dimension.
=======
def stack(signal_list, axis=None, new_axis_name='stack_element', 
          mmap=False, mmap_dir=None,):
    """Concatenate the signals in the list over a given axis or a new axis.
>>>>>>> 93a2810f
    
    The title is set to that of the first signal in the list.
    
    Parameters
    ----------
    signal_list : list of Signal instances
    axis : {None, int, str}
        If None, the signals are stacked over a new axis. The data must 
        have the same dimensions. Otherwise the 
        signals are stacked over the axis given by its integer index or
        its name. The data must have the same shape, except in the dimension
        corresponding to `axis`.
    new_axis_name : string
        The name of the new axis when `axis` is None.
        If an axis with this name already 
        exists it automatically append '-i', where `i` are integers,
        until it finds a name that is not yet in use.
    mmap: bool
        If True and stack is True, then the data is stored
        in a memory-mapped temporary file.The memory-mapped data is 
        stored on disk, and not directly loaded into memory.  
        Memory mapping is especially useful for accessing small 
        fragments of large files without reading the entire file into 
        memory.
    mmap_dir : string
        If mmap_dir is not None, and stack and mmap are True, the memory
        mapped file will be created in the given directory,
        otherwise the default directory is used.
    
    Returns
    -------
    signal : Signal instance (or subclass, determined by the objects in
        signal list)
        
    Examples
    --------
    >>> data = np.arange(20)
    >>> s = utils.stack([signals.Spectrum(data[:10]), signals.Spectrum(data[10:])])
    >>> s
    <Spectrum, title: Stack of , dimensions: (2, 10)>
    >>> s.data
    array([[ 0,  1,  2,  3,  4,  5,  6,  7,  8,  9],
           [10, 11, 12, 13, 14, 15, 16, 17, 18, 19]])
    
    """

    for i, obj in enumerate(signal_list):    
        if i == 0:
            if axis is None:
                original_shape = obj.data.shape
                stack_shape = tuple([len(signal_list),]) + original_shape
                tempf = None
                if mmap is False:
                    data = np.empty(stack_shape,
                                           dtype=obj.data.dtype)
                else:
                    tempf = tempfile.NamedTemporaryFile(
                                                    dir=mmap_dir)
                    data = np.memmap(tempf,
                                     dtype=obj.data.dtype,
                                     mode = 'w+',
                                     shape=stack_shape,)
        
                signal = type(obj)(data=data)
                signal.axes_manager._axes[1:] = obj.axes_manager._axes
                axis_name = new_axis_name
                axis_names = [axis_.name for axis_ in 
                              signal.axes_manager._axes[1:]]
                j = 1
                while axis_name in axis_names:
                    axis_name = new_axis_name + "-%i" % j
                    j += 1             
                eaxis = signal.axes_manager._axes[0] 
                eaxis.name = axis_name           
                eaxis.navigate = True # This triggers _update_parameters
                signal.mapped_parameters = obj.mapped_parameters
                # Get the title from 1st object
                signal.mapped_parameters.title = (
                    "Stack of " + obj.mapped_parameters.title)
                signal.original_parameters = DictionaryBrowser({})
            else:
                axis = obj.axes_manager[axis]
                signal = obj.deepcopy()
            
            signal.original_parameters.add_node('stack_elements')

        # Store parameters
        signal.original_parameters.stack_elements.add_node(
            'element%i' % i)
        node = signal.original_parameters.stack_elements[
            'element%i' % i]
        node.original_parameters = \
            obj.original_parameters.as_dictionary()
        node.mapped_parameters = \
            obj.mapped_parameters.as_dictionary()

        if axis is None:            
            if obj.data.shape != original_shape:
                raise IOError(
              "Only files with data of the same shape can be stacked")
            signal.data[i,...] = obj.data
            del obj
    if axis is not None:
        signal.data = np.concatenate([signal_.data for signal_ in signal_list],
                                     axis=axis.index_in_array)
        signal.get_dimensions_from_data()
    return signal

                    
    
    
    
<|MERGE_RESOLUTION|>--- conflicted
+++ resolved
@@ -1647,17 +1647,10 @@
     return [ary.reshape((1,) * (max_len - len(ary.shape)) + ary.shape)
             for ary in args]
 
-<<<<<<< HEAD
-
-def stack(signal_list, mmap=False, mmap_dir=None,
-          new_axis_name='stack_element'):
-    """Transform a list of signals into a single signal with one more 
-    dimension.
-=======
+
 def stack(signal_list, axis=None, new_axis_name='stack_element', 
           mmap=False, mmap_dir=None,):
     """Concatenate the signals in the list over a given axis or a new axis.
->>>>>>> 93a2810f
     
     The title is set to that of the first signal in the list.
     

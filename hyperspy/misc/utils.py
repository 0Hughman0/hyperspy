--- conflicted
+++ resolved
@@ -1279,10 +1279,12 @@
 
     if not all(map(isinstance, args, (BaseSignal for _ in args))):
         raise ValueError("Not all pased objects are signals")
-<<<<<<< HEAD
-    return [sig.transpose(signal_axes=signal_axes,
-                          navigation_axes=navigation_axes,
-                          optimize=optimize) for sig in args]
+    return [
+        sig.transpose(
+            signal_axes=signal_axes, navigation_axes=navigation_axes, optimize=optimize
+        )
+        for sig in args
+    ]
 
 
 def process_function_blockwise(data,
@@ -1293,26 +1295,6 @@
                                output_dtype=None,
                                arg_keys=None,
                                **kwargs):
-=======
-    return [
-        sig.transpose(
-            signal_axes=signal_axes, navigation_axes=navigation_axes, optimize=optimize
-        )
-        for sig in args
-    ]
-
-
-def process_function_blockwise(
-    data,
-    *args,
-    function,
-    nav_indexes=None,
-    output_signal_size=None,
-    block_info=None,
-    arg_keys=None,
-    **kwargs,
-):
->>>>>>> f3aaab50
     """
     Convenience function for processing a function blockwise. By design, its
     output is used as an argument of the dask ``map_blocks`` so that the
@@ -1372,7 +1354,6 @@
     return output_array
 
 
-<<<<<<< HEAD
 def _get_block_pattern(args, output_shape):
     """ Returns the block pattern used by the `blockwise` function for a
     set of arguments give a resulting output_shape
@@ -1411,9 +1392,6 @@
                              function,
                              ragged,
                              **kwargs):
-=======
-def guess_output_signal_size(test_data, function, ragged, **kwargs):
->>>>>>> f3aaab50
     """This function is for guessing the output signal shape and size.
     It will attempt to apply the function to some test data and then output
     the resulting signal shape and datatype.

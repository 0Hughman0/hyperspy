--- conflicted
+++ resolved
@@ -289,71 +289,39 @@
 
 def load_with_reader(filename, reader, record_by=None,
         signal_type=None, output_level=1, **kwds):
-<<<<<<< HEAD
+
+    if output_level>1:
+        messages.information('Loading %s ...' % filename)
+    
+    file_data_list = reader.file_reader(filename,
+                                        record_by=record_by,
+                                        output_level=output_level,
+                                        **kwds)
+    objects = []
+
+    for signal_dict in file_data_list:
+        objects.append(dict2signal(signal_dict,
+                                   record_by=record_by,
+                                   signal_type=signal_type))
+
+        folder, filename = os.path.split(os.path.abspath(filename))
+        filename, extension = os.path.splitext(filename)
+        objects[-1].tmp_parameters.folder = folder
+        objects[-1].tmp_parameters.filename = filename
+        objects[-1].tmp_parameters.extension = extension.replace('.','')
+
+    if len(objects) == 1:
+        objects = objects[0]
+    if output_level>1:
+        messages.information('%s correctly loaded' % filename)
+    return objects
+    
+def dict2signal(signal_dict, record_by=None, signal_type=None):
     from hyperspy.signals.image import Image
     from hyperspy.signals.spectrum import Spectrum
     from hyperspy.signals.eels import EELSSpectrum
     from hyperspy.signals.eds_sem import EDSSEMSpectrum
     from hyperspy.signals.eds_tem import EDSTEMSpectrum
-=======
->>>>>>> cabbcfd9
-    if output_level>1:
-        messages.information('Loading %s ...' % filename)
-    
-    file_data_list = reader.file_reader(filename,
-                                        record_by=record_by,
-                                        output_level=output_level,
-                                        **kwds)
-    objects = []
-<<<<<<< HEAD
-    for file_data_dict in file_data_list:
-        if record_by is not None:
-            file_data_dict['mapped_parameters']['record_by'] = record_by
-        # The record_by can still be None if it was not defined by the reader
-        if file_data_dict['mapped_parameters']['record_by'] is None:
-            print "No data type provided.  Defaulting to image."
-            file_data_dict['mapped_parameters']['record_by']= 'image'
-
-        if signal_type is not None:
-            file_data_dict['mapped_parameters']['signal_type'] = signal_type
-
-        if file_data_dict['mapped_parameters']['record_by'] == 'image':
-            s = Image(**file_data_dict)
-        else:
-            if ('signal_type' in file_data_dict['mapped_parameters'] 
-                and file_data_dict['mapped_parameters']['signal_type'] 
-                == 'EELS'):
-                s = EELSSpectrum(**file_data_dict)
-            elif 'signal_type' in file_data_dict['mapped_parameters']:
-                if 'EDS_SEM' in file_data_dict['mapped_parameters']['signal_type']:
-                    s = EDSSEMSpectrum(**file_data_dict)
-                if 'EDS_TEM' in file_data_dict['mapped_parameters']['signal_type']:
-                    s = EDSTEMSpectrum(**file_data_dict)
-
-            else:
-                s = Spectrum(**file_data_dict)
-=======
-    for signal_dict in file_data_list:
-        objects.append(dict2signal(signal_dict,
-                                   record_by=record_by,
-                                   signal_type=signal_type))
->>>>>>> cabbcfd9
-        folder, filename = os.path.split(os.path.abspath(filename))
-        filename, extension = os.path.splitext(filename)
-        objects[-1].tmp_parameters.folder = folder
-        objects[-1].tmp_parameters.filename = filename
-        objects[-1].tmp_parameters.extension = extension.replace('.','')
-
-    if len(objects) == 1:
-        objects = objects[0]
-    if output_level>1:
-        messages.information('%s correctly loaded' % filename)
-    return objects
-    
-def dict2signal(signal_dict, record_by=None, signal_type=None):
-    from hyperspy.signals.image import Image
-    from hyperspy.signals.spectrum import Spectrum
-    from hyperspy.signals.eels import EELSSpectrum
     if record_by is not None:
         signal_dict['mapped_parameters']['record_by'] = record_by
     # The record_by can still be None if it was not defined by the reader
@@ -371,6 +339,11 @@
             and signal_dict['mapped_parameters']['signal_type'] 
             == 'EELS'):
             s = EELSSpectrum(**signal_dict)
+        elif 'signal_type' in file_data_dict['mapped_parameters']:
+            if 'EDS_SEM' in file_data_dict['mapped_parameters']['signal_type']:
+                s = EDSSEMSpectrum(**file_data_dict)
+            if 'EDS_TEM' in file_data_dict['mapped_parameters']['signal_type']:
+                s = EDSTEMSpectrum(**file_data_dict)
         else:
             s = Spectrum(**signal_dict)
     return s

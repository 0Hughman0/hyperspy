# -*- coding: utf-8 -*-
# Copyright 2007-2021 The HyperSpy developers
#
# This file is part of  HyperSpy.
#
#  HyperSpy is free software: you can redistribute it and/or modify
# it under the terms of the GNU General Public License as published by
# the Free Software Foundation, either version 3 of the License, or
# (at your option) any later version.
#
#  HyperSpy is distributed in the hope that it will be useful,
# but WITHOUT ANY WARRANTY; without even the implied warranty of
# MERCHANTABILITY or FITNESS FOR A PARTICULAR PURPOSE.  See the
# GNU General Public License for more details.
#
# You should have received a copy of the GNU General Public License
# along with  HyperSpy.  If not, see <http://www.gnu.org/licenses/>.

import os
import logging

from imageio import imread, imwrite
from matplotlib.figure import Figure
import traits.api as t
import pint

from hyperspy.misc import rgb_tools

# Plugin characteristics
# ----------------------
format_name = 'Signal2D'
description = 'Import/Export standard image formats using pillow, freeimage or matplotlib (with scalebar)'
full_support = False
file_extensions = ['png', 'bmp', 'dib', 'gif', 'jpeg', 'jpe', 'jpg',
                   'msp', 'pcx', 'ppm', "pbm", "pgm", 'xbm', 'spi', ]
default_extension = 0  # png
# Writing features
writes = [(2, 0), ]
# ----------------------

_ureg = pint.UnitRegistry()
_logger = logging.getLogger(__name__)


<<<<<<< HEAD
def file_writer(filename, signal, scalebar=False,
                scalebar_kwds={'box_alpha':0.75, 'location':'lower left'},
                **kwds):
    """Writes data to any format supported by PIL

    Parameters
    ----------
    filename : str
    signal : a Signal instance
    scalebar : bool, optional
        Export the image with a scalebar.
    scalebar_kwds : dict
        Dictionary of keyword arguments for the scalebar. Useful to set
        formattiong, location, etc. of the scalebar. See the documentation of
        the 'matplotlib-scalebar' library for more information.

=======
# TODO Extend it to support SI
def file_writer(filename, signal, **kwds):
    """Writes data to any format supported by imageio (PIL/pillow).
    For a list of formats see https://imageio.readthedocs.io/en/stable/formats.html

    Parameters
    ----------
    filename: {str, pathlib.Path, bytes, file}
        The resource to write the image to, e.g. a filename, pathlib.Path or
        file object, see the docs for more info. The file format is defined by 
        the file extension that is any one supported by imageio.
    signal: a Signal instance
    format: str, optional
        The format to use to read the file. By default imageio selects the
        appropriate for you based on the filename and its contents.
    **kwds: keyword arguments
        Allows to pass keyword arguments supported by the individual file
        writers as documented at https://imageio.readthedocs.io/en/stable/formats.html
        
>>>>>>> d7d186b6
    """
    data = signal.data
    if rgb_tools.is_rgbx(data):
        data = rgb_tools.rgbx2regular_array(data)
<<<<<<< HEAD
    if scalebar:
        try:
            from matplotlib_scalebar.scalebar import ScaleBar
            export_scalebar = True
        except ImportError:  # pragma: no cover
            export_scalebar = False
            _logger.warning("Exporting image with scalebar requires the "
                            "matplotlib-scalebar library.")
        dpi = 100
        fig = Figure(figsize=[v/dpi for v in signal.axes_manager.signal_shape],
                     dpi=dpi)

        try:
            # List of format supported by matplotlib
            supported_format = sorted(fig.canvas.get_supported_filetypes())
            if os.path.splitext(filename)[1].replace('.', '') not in supported_format:
                export_scalebar = False
                _logger.warning("Exporting image with scalebar is supported "
                                f"only with {', '.join(supported_format)}.")
        except AttributeError:  # pragma: no cover
            export_scalebar = False
            _logger.warning("Exporting image with scalebar requires the "
                            "matplotlib 3.1 or newer.")

    if scalebar and export_scalebar:
        ax = fig.add_axes([0, 0, 1, 1])
        ax.axis('off')
        ax.imshow(data, cmap='gray')

        # Add scalebar
        axis = signal.axes_manager.signal_axes[0]
        if axis.units == t.Undefined:
            axis.units = "px"
            scalebar_kwds['dimension'] = "pixel-length"
        if _ureg.Quantity(axis.units).check('1/[length]'):
            scalebar_kwds['dimension'] = "si-length-reciprocal"
        scalebar = ScaleBar(axis.scale, axis.units, **scalebar_kwds)
        ax.add_artist(scalebar)
        fig.savefig(filename, dpi=dpi, pil_kwargs=kwds)
    else:
        imwrite(filename, data, **kwds)
=======
    imwrite(filename, data, **kwds)
>>>>>>> d7d186b6


def file_reader(filename, **kwds):
    """Read data from any format supported by imageio (PIL/pillow).
    For a list of formats see https://imageio.readthedocs.io/en/stable/formats.html

    Parameters
    ----------
    filename: {str, pathlib.Path, bytes, file}
        The resource to load the image from, e.g. a filename, pathlib.Path,
        http address or file object, see the docs for more info. The file format
        is defined by the file extension that is any one supported by imageio.
    format: str, optional
        The format to use to read the file. By default imageio selects the
        appropriate for you based on the filename and its contents.
    **kwds: keyword arguments
        Allows to pass keyword arguments supported by the individual file
        readers as documented at https://imageio.readthedocs.io/en/stable/formats.html

    """
    dc = _read_data(filename, **kwds)
    lazy = kwds.pop('lazy', False)
    if lazy:
        # load the image fully to check the dtype and shape, should be cheap.
        # Then store this info for later re-loading when required
        from dask.array import from_delayed
        from dask import delayed
        val = delayed(_read_data, pure=True)(filename)
        dc = from_delayed(val, shape=dc.shape, dtype=dc.dtype)
    return [{'data': dc,
             'metadata':
             {
                 'General': {'original_filename': os.path.split(filename)[1]},
                 "Signal": {'signal_type': "",
                            'record_by': 'image', },
             }
             }]


def _read_data(filename, **kwds):
    dc = imread(filename)
    if len(dc.shape) > 2:
        # It may be a grayscale image that was saved in the RGB or RGBA
        # format
        if (dc[:, :, 1] == dc[:, :, 2]).all() and \
                (dc[:, :, 1] == dc[:, :, 2]).all():
            dc = dc[:, :, 0]
        else:
            dc = rgb_tools.regular_array2rgbx(dc)
    return dc<|MERGE_RESOLUTION|>--- conflicted
+++ resolved
@@ -42,28 +42,10 @@
 _logger = logging.getLogger(__name__)
 
 
-<<<<<<< HEAD
 def file_writer(filename, signal, scalebar=False,
                 scalebar_kwds={'box_alpha':0.75, 'location':'lower left'},
                 **kwds):
     """Writes data to any format supported by PIL
-
-    Parameters
-    ----------
-    filename : str
-    signal : a Signal instance
-    scalebar : bool, optional
-        Export the image with a scalebar.
-    scalebar_kwds : dict
-        Dictionary of keyword arguments for the scalebar. Useful to set
-        formattiong, location, etc. of the scalebar. See the documentation of
-        the 'matplotlib-scalebar' library for more information.
-
-=======
-# TODO Extend it to support SI
-def file_writer(filename, signal, **kwds):
-    """Writes data to any format supported by imageio (PIL/pillow).
-    For a list of formats see https://imageio.readthedocs.io/en/stable/formats.html
 
     Parameters
     ----------
@@ -72,19 +54,20 @@
         file object, see the docs for more info. The file format is defined by 
         the file extension that is any one supported by imageio.
     signal: a Signal instance
-    format: str, optional
-        The format to use to read the file. By default imageio selects the
-        appropriate for you based on the filename and its contents.
+    scalebar : bool, optional
+        Export the image with a scalebar.
+    scalebar_kwds : dict
+        Dictionary of keyword arguments for the scalebar. Useful to set
+        formattiong, location, etc. of the scalebar. See the documentation of
+        the 'matplotlib-scalebar' library for more information.
     **kwds: keyword arguments
         Allows to pass keyword arguments supported by the individual file
         writers as documented at https://imageio.readthedocs.io/en/stable/formats.html
-        
->>>>>>> d7d186b6
+
     """
     data = signal.data
     if rgb_tools.is_rgbx(data):
         data = rgb_tools.rgbx2regular_array(data)
-<<<<<<< HEAD
     if scalebar:
         try:
             from matplotlib_scalebar.scalebar import ScaleBar
@@ -126,9 +109,6 @@
         fig.savefig(filename, dpi=dpi, pil_kwargs=kwds)
     else:
         imwrite(filename, data, **kwds)
-=======
-    imwrite(filename, data, **kwds)
->>>>>>> d7d186b6
 
 
 def file_reader(filename, **kwds):

# -*- coding: utf-8 -*-
# Copyright 2007-2016 The HyperSpy developers
#
# This file is part of  HyperSpy.
#
#  HyperSpy is free software: you can redistribute it and/or modify
# it under the terms of the GNU General Public License as published by
# the Free Software Foundation, either version 3 of the License, or
# (at your option) any later version.
#
#  HyperSpy is distributed in the hope that it will be useful,
# but WITHOUT ANY WARRANTY; without even the implied warranty of
# MERCHANTABILITY or FITNESS FOR A PARTICULAR PURPOSE.  See the
# GNU General Public License for more details.
#
# You should have received a copy of the GNU General Public License
# along with  HyperSpy.  If not, see <http://www.gnu.org/licenses/>.

import logging
import math

import matplotlib.pyplot as plt
import numpy as np
import dask.array as da
import scipy.interpolate
import scipy as sp
from scipy.signal import savgol_filter
from scipy.ndimage.filters import gaussian_filter1d
try:
    from statsmodels.nonparametric.smoothers_lowess import lowess
    statsmodels_installed = True
except BaseException:
    statsmodels_installed = False

from hyperspy.signal import BaseSignal
from hyperspy._signals.common_signal1d import CommonSignal1D
from hyperspy.signal_tools import SpikesRemoval
from hyperspy.models.model1d import Model1D


from hyperspy.misc.utils import signal_range_from_roi
from hyperspy.defaults_parser import preferences
from hyperspy.signal_tools import (
    Signal1DCalibration,
    SmoothingSavitzkyGolay,
    SmoothingLowess,
    SmoothingTV,
    ButterworthFilter)
from hyperspy.ui_registry import DISPLAY_DT, TOOLKIT_DT
from hyperspy.misc.tv_denoise import _tv_denoise_1d
from hyperspy.signal_tools import BackgroundRemoval
from hyperspy.decorators import interactive_range_selector
from hyperspy.signal_tools import IntegrateArea
from hyperspy import components1d
from hyperspy._signals.lazy import LazySignal
from hyperspy.docstrings.signal1d import CROP_PARAMETER_DOC
from hyperspy.docstrings.signal import SHOW_PROGRESSBAR_ARG, PARALLEL_ARG
from hyperspy.misc.test_utils import ignore_warning


_logger = logging.getLogger(__name__)


def find_peaks_ohaver(y, x=None, slope_thresh=0., amp_thresh=None,
                      medfilt_radius=5, maxpeakn=30000, peakgroup=10,
                      subchannel=True,):
    """Find peaks along a 1D line.

    Function to locate the positive peaks in a noisy x-y data set.
    Detects peaks by looking for downward zero-crossings in the first
    derivative that exceed 'slope_thresh'.
    Returns an array containing position, height, and width of each peak.
    Sorted by position.
    'slope_thresh' and 'amp_thresh', control sensitivity: higher values
    will neglect wider peaks (slope) and smaller features (amp),
    respectively.

    Parameters
    ----------

    y : array
        1D input array, e.g. a spectrum
    x : array (optional)
        1D array describing the calibration of y (must have same shape as y)
    slope_thresh : float (optional)
                   1st derivative threshold to count the peak;
                   higher values will neglect broader features;
                   default is set to 0.
    amp_thresh : float (optional)
                 intensity threshold below which peaks are ignored;
                 higher values will neglect smaller features;
                 default is set to 10% of max(y).
    medfilt_radius : int (optional)
                     median filter window to apply to smooth the data
                     (see scipy.signal.medfilt);
                     if 0, no filter will be applied;
                     default is set to 5.
    peakgroup : int (optional)
                number of points around the "top part" of the peak that
                are taken to estimate the peak height; for spikes or
                very narrow peaks, keep PeakGroup=1 or 2; for broad or
                noisy peaks, make PeakGroup larger to reduce the effect
                of noise;
                default is set to 10.
    maxpeakn : int (optional)
              number of maximum detectable peaks;
              default is set to 30000.
    subchannel : bool (optional)
             default is set to True.

    Returns
    -------
    P : structured array of shape (npeaks)
        contains fields: 'position', 'width', and 'height' for each peak.

    Examples
    --------
    >>> x = np.arange(0,50,0.01)
    >>> y = np.cos(x)
    >>> peaks = find_peaks_ohaver(y, x, 0, 0)

    Notes
    -----
    Original code from T. C. O'Haver, 1995.
    Version 2  Last revised Oct 27, 2006 Converted to Python by
    Michael Sarahan, Feb 2011.
    Revised to handle edges better.  MCS, Mar 2011
    """

    if x is None:
        x = np.arange(len(y), dtype=np.int64)
    if not amp_thresh:
        amp_thresh = 0.1 * y.max()
    peakgroup = np.round(peakgroup)
    if medfilt_radius:
        d = np.gradient(scipy.signal.medfilt(y, medfilt_radius))
    else:
        d = np.gradient(y)
    n = np.round(peakgroup / 2 + 1)
    peak_dt = np.dtype([('position', np.float),
                        ('height', np.float),
                        ('width', np.float)])
    P = np.array([], dtype=peak_dt)
    peak = 0
    for j in range(len(y) - 4):
        if np.sign(d[j]) > np.sign(d[j + 1]):  # Detects zero-crossing
            if np.sign(d[j + 1]) == 0:
                continue
            # if slope of derivative is larger than slope_thresh
            if d[j] - d[j + 1] > slope_thresh:
                # if height of peak is larger than amp_thresh
                if y[j] > amp_thresh:
                    # the next section is very slow, and actually messes
                    # things up for images (discrete pixels),
                    # so by default, don't do subchannel precision in the
                    # 1D peakfind step.
                    if subchannel:
                        xx = np.zeros(peakgroup)
                        yy = np.zeros(peakgroup)
                        s = 0
                        for k in range(peakgroup):
                            groupindex = int(j + k - n + 1)
                            if groupindex < 1:
                                xx = xx[1:]
                                yy = yy[1:]
                                s += 1
                                continue
                            elif groupindex > y.shape[0] - 1:
                                xx = xx[:groupindex - 1]
                                yy = yy[:groupindex - 1]
                                break
                            xx[k - s] = x[groupindex]
                            yy[k - s] = y[groupindex]
                        avg = np.average(xx)
                        stdev = np.std(xx)
                        xxf = (xx - avg) / stdev
                        # Fit parabola to log10 of sub-group with
                        # centering and scaling
                        yynz = yy != 0
                        coef = np.polyfit(
                            xxf[yynz], np.log10(np.abs(yy[yynz])), 2)
                        c1 = coef[2]
                        c2 = coef[1]
                        c3 = coef[0]
                        with np.errstate(invalid='ignore'):
                            width = np.linalg.norm(stdev * 2.35703 /
                                                   (np.sqrt(2) * np.sqrt(-1 *
                                                                         c3)))
                        # if the peak is too narrow for least-squares
                        # technique to work  well, just use the max value
                        # of y in the sub-group of points near peak.
                        if peakgroup < 7:
                            height = np.max(yy)
                            position = xx[np.argmin(np.abs(yy - height))]
                        else:
                            position = - ((stdev * c2 / (2 * c3)) - avg)
                            height = np.exp(c1 - c3 * (c2 / (2 * c3)) ** 2)
                    # Fill results array P. One row for each peak
                    # detected, containing the
                    # peak position (x-value) and peak height (y-value).
                    else:
                        position = x[j]
                        height = y[j]
                        # no way to know peak width without
                        # the above measurements.
                        width = 0
                    if (not np.isnan(position) and 0 < position < x[-1]):
                        P = np.hstack((P,
                                       np.array([(position, height, width)],
                                                dtype=peak_dt)))
                        peak += 1
    # return only the part of the array that contains peaks
    # (not the whole maxpeakn x 3 array)
    if len(P) > maxpeakn:
        minh = np.sort(P['height'])[-maxpeakn]
        P = P[P['height'] >= minh]

    # Sorts the values as a function of position
    P.sort(0)

    return P


def interpolate1D(number_of_interpolation_points, data):
    ip = number_of_interpolation_points
    ch = len(data)
    old_ax = np.linspace(0, 100, ch)
    new_ax = np.linspace(0, 100, ch * ip - (ip - 1))
    interpolator = scipy.interpolate.interp1d(old_ax, data)
    return interpolator(new_ax)


def _estimate_shift1D(data, **kwargs):
    mask = kwargs.get('mask', None)
    ref = kwargs.get('ref', None)
    interpolate = kwargs.get('interpolate', True)
    ip = kwargs.get('ip', 5)
    data_slice = kwargs.get('data_slice', slice(None))
    if bool(mask):
        # asarray is required for consistensy as argmax
        # returns a numpy scalar array
        return np.asarray(np.nan)
    data = data[data_slice]
    if interpolate is True:
        data = interpolate1D(ip, data)
    return np.argmax(np.correlate(ref, data, 'full')) - len(ref) + 1


def _shift1D(data, **kwargs):
    shift = kwargs.get('shift', 0.)
    original_axis = kwargs.get('original_axis', None)
    fill_value = kwargs.get('fill_value', np.nan)
    kind = kwargs.get('kind', 'linear')
    offset = kwargs.get('offset', 0.)
    scale = kwargs.get('scale', 1.)
    size = kwargs.get('size', 2)
    if np.isnan(shift) or shift == 0:
        return data
    axis = np.linspace(offset, offset + scale * (size - 1), size)

    si = sp.interpolate.interp1d(original_axis,
                                 data,
                                 bounds_error=False,
                                 fill_value=fill_value,
                                 kind=kind)
    offset = float(offset - shift)
    axis = np.linspace(offset, offset + scale * (size - 1), size)
    return si(axis)


class Signal1D(BaseSignal, CommonSignal1D):

    """
    """
    _signal_dimension = 1

    def __init__(self, *args, **kwargs):
        super().__init__(*args, **kwargs)
        if self.axes_manager.signal_dimension != 1:
            self.axes_manager.set_signal_dimension(1)

    def _spikes_diagnosis(self, signal_mask=None,
                          navigation_mask=None):
        """Plots a histogram to help in choosing the threshold for
        spikes removal.

        Parameters
        ----------
        signal_mask : boolean array
            Restricts the operation to the signal locations not marked
            as True (masked)
        navigation_mask : boolean array
            Restricts the operation to the navigation locations not
            marked as True (masked).

        See also
        --------
        spikes_removal_tool

        """
        self._check_signal_dimension_equals_one()
        dc = self.data
        if signal_mask is not None:
            dc = dc[..., ~signal_mask]
        if navigation_mask is not None:
            dc = dc[~navigation_mask, :]
        der = np.abs(np.diff(dc, 1, -1))
        n = ((~navigation_mask).sum() if navigation_mask else
             self.axes_manager.navigation_size)

        # arbitrary cutoff for number of spectra necessary before histogram
        # data is compressed by finding maxima of each spectrum
        tmp = BaseSignal(der) if n < 2000 else BaseSignal(
            np.ravel(der.max(-1)))

        # get histogram signal using smart binning and plot
        tmph = tmp.get_histogram()
        tmph.plot()

        # Customize plot appearance
        plt.gca().set_title('')
        plt.gca().fill_between(tmph.axes_manager[0].axis,
                               tmph.data,
                               facecolor='#fddbc7',
                               interpolate=True,
                               color='none')
        ax = tmph._plot.signal_plot.ax
        axl = tmph._plot.signal_plot.ax_lines[0]
        axl.set_line_properties(color='#b2182b')
        plt.xlabel('Derivative magnitude')
        plt.ylabel('Log(Counts)')
        ax.set_yscale('log')
        ax.set_ylim(10 ** -1, plt.ylim()[1])
        ax.set_xlim(plt.xlim()[0], 1.1 * plt.xlim()[1])
        plt.draw()

    def spikes_removal_tool(self, signal_mask=None,
                            navigation_mask=None, display=True, toolkit=None):
        """Graphical interface to remove spikes from EELS spectra.

        Parameters
        ----------
        signal_mask : boolean array
            Restricts the operation to the signal locations not marked
            as True (masked)
        navigation_mask : boolean array
            Restricts the operation to the navigation locations not
            marked as True (masked)
        %s
        %s

        See also
        --------
        `_spikes_diagnosis`

        """
        self._check_signal_dimension_equals_one()
        sr = SpikesRemoval(self,
                           navigation_mask=navigation_mask,
                           signal_mask=signal_mask)
        return sr.gui(display=display, toolkit=toolkit)
    spikes_removal_tool.__doc__ %= (DISPLAY_DT, TOOLKIT_DT)

    def create_model(self, dictionary=None):
        """Create a model for the current data.

        Returns
        -------
        model : `Model1D` instance.

        """

        model = Model1D(self, dictionary=dictionary)
        return model

    def shift1D(self,
                shift_array,
                interpolation_method='linear',
                crop=True,
                expand=False,
                fill_value=np.nan,
                parallel=None,
                show_progressbar=None):
        """Shift the data in place over the signal axis by the amount specified
        by an array.

        Parameters
        ----------
        shift_array : numpy array
            An array containing the shifting amount. It must have
            `axes_manager._navigation_shape_in_array` shape.
        interpolation_method : str or int
            Specifies the kind of interpolation as a string ('linear',
            'nearest', 'zero', 'slinear', 'quadratic, 'cubic') or as an
            integer specifying the order of the spline interpolator to
            use.
        %s
        expand : bool
            If True, the data will be expanded to fit all data after alignment.
            Overrides `crop`.
        fill_value : float
            If crop is False fill the data outside of the original
            interval with the given value where needed.
        %s
        %s

        Raises
        ------
        SignalDimensionError
            If the signal dimension is not 1.
        """
        if not np.any(shift_array):
            # Nothing to do, the shift array if filled with zeros
            return
        if show_progressbar is None:
            show_progressbar = preferences.General.show_progressbar
        self._check_signal_dimension_equals_one()
        axis = self.axes_manager.signal_axes[0]

        # Figure out min/max shifts, and translate to shifts in index as well
        minimum, maximum = np.nanmin(shift_array), np.nanmax(shift_array)
        if minimum < 0:
            ihigh = 1 + axis.value2index(
                axis.high_value + minimum,
                rounding=math.floor)
        else:
            ihigh = axis.high_index + 1
        if maximum > 0:
            ilow = axis.value2index(axis.offset + maximum,
                                    rounding=math.ceil)
        else:
            ilow = axis.low_index
        if expand:
            if self._lazy:
                ind = axis.index_in_array
                pre_shape = list(self.data.shape)
                post_shape = list(self.data.shape)
                pre_chunks = list(self.data.chunks)
                post_chunks = list(self.data.chunks)

                pre_shape[ind] = axis.high_index - ihigh + 1
                post_shape[ind] = ilow - axis.low_index
                for chunks, shape in zip((pre_chunks, post_chunks),
                                         (pre_shape, post_shape)):
                    maxsize = min(np.max(chunks[ind]), shape[ind])
                    num = np.ceil(shape[ind] / maxsize)
                    chunks[ind] = tuple(len(ar) for ar in
                                        np.array_split(np.arange(shape[ind]),
                                                       num))
                pre_array = da.full(tuple(pre_shape),
                                    fill_value,
                                    chunks=tuple(pre_chunks))

                post_array = da.full(tuple(post_shape),
                                     fill_value,
                                     chunks=tuple(post_chunks))

                self.data = da.concatenate((pre_array, self.data, post_array),
                                           axis=ind)
            else:
                padding = []
                for i in range(self.data.ndim):
                    if i == axis.index_in_array:
                        padding.append((axis.high_index - ihigh + 1,
                                        ilow - axis.low_index))
                    else:
                        padding.append((0, 0))
                self.data = np.pad(self.data, padding, mode='constant',
                                   constant_values=(fill_value,))
            axis.offset += minimum
            axis.size += axis.high_index - ihigh + 1 + ilow - axis.low_index

        self._map_iterate(_shift1D, (('shift', shift_array.ravel()),),
                          original_axis=axis.axis,
                          fill_value=fill_value,
                          kind=interpolation_method,
                          offset=axis.offset,
                          scale=axis.scale,
                          size=axis.size,
                          show_progressbar=show_progressbar,
                          parallel=parallel,
                          ragged=False)

        if crop and not expand:
            _logger.debug("Cropping %s from index %i to %i"
                          % (self, ilow, ihigh))
            self.crop(axis.index_in_axes_manager,
                      ilow,
                      ihigh)

        self.events.data_changed.trigger(obj=self)
    shift1D.__doc__ %= (CROP_PARAMETER_DOC, SHOW_PROGRESSBAR_ARG, PARALLEL_ARG)

    def interpolate_in_between(self, start, end, delta=3, parallel=None,
                               show_progressbar=None, **kwargs):
        """Replace the data in a given range by interpolation.
        The operation is performed in place.

        Parameters
        ----------
        start, end : int or float
            The limits of the interval. If int they are taken as the
            axis index. If float they are taken as the axis value.
        delta : int or float
            The windows around the (start, end) to use for interpolation
        %s
        %s
        All extra keyword arguments are passed to
        `scipy.interpolate.interp1d`. See the function documentation
        for details.

        Raises
        ------
        SignalDimensionError
            If the signal dimension is not 1.
        """
        if show_progressbar is None:
            show_progressbar = preferences.General.show_progressbar
        self._check_signal_dimension_equals_one()
        axis = self.axes_manager.signal_axes[0]
        i1 = axis._get_index(start)
        i2 = axis._get_index(end)
        if isinstance(delta, float):
            delta = int(delta / axis.scale)
        i0 = int(np.clip(i1 - delta, 0, np.inf))
        i3 = int(np.clip(i2 + delta, 0, axis.size))

        def interpolating_function(dat):
            dat_int = sp.interpolate.interp1d(
                list(range(i0, i1)) + list(range(i2, i3)),
                dat[i0:i1].tolist() + dat[i2:i3].tolist(),
                **kwargs)
            dat[i1:i2] = dat_int(list(range(i1, i2)))
            return dat
        self._map_iterate(interpolating_function, ragged=False,
                          parallel=parallel, show_progressbar=show_progressbar)
        self.events.data_changed.trigger(obj=self)

    interpolate_in_between.__doc__ %= (SHOW_PROGRESSBAR_ARG, PARALLEL_ARG)

    def _check_navigation_mask(self, mask):
        if mask is not None:
            if not isinstance(mask, BaseSignal):
                raise ValueError("mask must be a BaseSignal instance.")
            elif mask.axes_manager.signal_dimension not in (0, 1):
                raise ValueError("mask must be a BaseSignal "
                                 "with signal_dimension equal to 1")
            elif (mask.axes_manager.navigation_dimension !=
                  self.axes_manager.navigation_dimension):
                raise ValueError("mask must be a BaseSignal with the same "
                                 "navigation_dimension as the current signal.")

    def estimate_shift1D(self,
                         start=None,
                         end=None,
                         reference_indices=None,
                         max_shift=None,
                         interpolate=True,
                         number_of_interpolation_points=5,
                         mask=None,
                         show_progressbar=None,
                         parallel=None):
        """Estimate the shifts in the current signal axis using
        cross-correlation.
        This method can only estimate the shift by comparing
        unidimensional features that should not change the position in
        the signal axis. To decrease the memory usage, the time of
        computation and the accuracy of the results it is convenient to
        select the feature of interest providing sensible values for
        `start` and `end`. By default interpolation is used to obtain
        subpixel precision.

        Parameters
        ----------
        start, end : int, float or None
            The limits of the interval. If int they are taken as the
            axis index. If float they are taken as the axis value.
        reference_indices : tuple of ints or None
            Defines the coordinates of the spectrum that will be used
            as eference. If None the spectrum at the current
            coordinates is used for this purpose.
        max_shift : int
            "Saturation limit" for the shift.
        interpolate : bool
            If True, interpolation is used to provide sub-pixel
            accuracy.
        number_of_interpolation_points : int
            Number of interpolation points. Warning: making this number
            too big can saturate the memory
        mask : `BaseSignal` of bool.
            It must have signal_dimension = 0 and navigation_shape equal to the
            current signal. Where mask is True the shift is not computed
            and set to nan.
        %s
        %s

        Returns
        -------
        An array with the result of the estimation in the axis units. \
        Although the computation is performed in batches if the signal is \
        lazy, the result is computed in memory because it depends on the \
        current state of the axes that could change later on in the workflow.

        Raises
        ------
        SignalDimensionError
            If the signal dimension is not 1.
        """
        if show_progressbar is None:
            show_progressbar = preferences.General.show_progressbar
        self._check_signal_dimension_equals_one()
        ip = number_of_interpolation_points + 1
        axis = self.axes_manager.signal_axes[0]
        self._check_navigation_mask(mask)
        # we compute for now
        if isinstance(start, da.Array):
            start = start.compute()
        if isinstance(end, da.Array):
            end = end.compute()
        i1, i2 = axis._get_index(start), axis._get_index(end)
        if reference_indices is None:
            reference_indices = self.axes_manager.indices
        ref = self.inav[reference_indices].data[i1:i2]

        if interpolate is True:
            ref = interpolate1D(ip, ref)
        iterating_kwargs = ()
        if mask is not None:
            iterating_kwargs += (('mask', mask),)
        shift_signal = self._map_iterate(
            _estimate_shift1D,
            iterating_kwargs=iterating_kwargs,
            data_slice=slice(i1, i2),
            ref=ref,
            ip=ip,
            interpolate=interpolate,
            ragged=False,
            parallel=parallel,
            inplace=False,
            show_progressbar=show_progressbar,)
        shift_array = shift_signal.data
        if max_shift is not None:
            if interpolate is True:
                max_shift *= ip
            shift_array.clip(-max_shift, max_shift)
        if interpolate is True:
            shift_array = shift_array / ip
        shift_array *= axis.scale
        if self._lazy:
            # We must compute right now because otherwise any changes to the
            # axes_manager of the signal later in the workflow may result in
            # a wrong shift_array
            shift_array = shift_array.compute()
        return shift_array

    estimate_shift1D.__doc__ %= (SHOW_PROGRESSBAR_ARG, PARALLEL_ARG)

    def align1D(self,
                start=None,
                end=None,
                reference_indices=None,
                max_shift=None,
                interpolate=True,
                number_of_interpolation_points=5,
                interpolation_method='linear',
                crop=True,
                expand=False,
                fill_value=np.nan,
                also_align=None,
                mask=None,
                show_progressbar=None):
        """Estimate the shifts in the signal axis using
        cross-correlation and use the estimation to align the data in place.
        This method can only estimate the shift by comparing
        unidimensional
        features that should not change the position.

        To decrease memory usage, time of computation and improve
        accuracy it is convenient to select the feature of interest
        setting the `start` and `end` keywords. By default interpolation is
        used to obtain subpixel precision.

        Parameters
        ----------
        start, end : int, float or None
            The limits of the interval. If int they are taken as the
            axis index. If float they are taken as the axis value.
        reference_indices : tuple of ints or None
            Defines the coordinates of the spectrum that will be used
            as eference. If None the spectrum at the current
            coordinates is used for this purpose.
        max_shift : int
            "Saturation limit" for the shift.
        interpolate : bool
            If True, interpolation is used to provide sub-pixel
            accuracy.
        number_of_interpolation_points : int
            Number of interpolation points. Warning: making this number
            too big can saturate the memory
        interpolation_method : str or int
            Specifies the kind of interpolation as a string ('linear',
            'nearest', 'zero', 'slinear', 'quadratic, 'cubic') or as an
            integer specifying the order of the spline interpolator to
            use.
        %s
        expand : bool
            If True, the data will be expanded to fit all data after alignment.
            Overrides `crop`.
        fill_value : float
            If crop is False fill the data outside of the original
            interval with the given value where needed.
        also_align : list of signals, None
            A list of BaseSignal instances that has exactly the same
            dimensions as this one and that will be aligned using the shift map
            estimated using the this signal.
        mask : `BaseSignal` or bool data type.
            It must have signal_dimension = 0 and navigation_shape equal to the
            current signal. Where mask is True the shift is not computed
            and set to nan.
        %s

        Returns
        -------
        An array with the result of the estimation.

        Raises
        ------
        SignalDimensionError
            If the signal dimension is not 1.

        See also
        --------
        `estimate_shift1D`
        """
        if also_align is None:
            also_align = []
        self._check_signal_dimension_equals_one()
        if self._lazy:
            _logger.warning('In order to properly expand, the lazy '
                            'reference signal will be read twice (once to '
                            'estimate shifts, and second time to shift '
                            'appropriatelly), which might take a long time. '
                            'Use expand=False to only pass through the data '
                            'once.')
        shift_array = self.estimate_shift1D(
            start=start,
            end=end,
            reference_indices=reference_indices,
            max_shift=max_shift,
            interpolate=interpolate,
            number_of_interpolation_points=number_of_interpolation_points,
            mask=mask,
            show_progressbar=show_progressbar)
        signals_to_shift = [self] + also_align
        for signal in signals_to_shift:
            signal.shift1D(shift_array=shift_array,
                           interpolation_method=interpolation_method,
                           crop=crop,
                           fill_value=fill_value,
                           expand=expand,
                           show_progressbar=show_progressbar)
    align1D.__doc__ %= (CROP_PARAMETER_DOC, SHOW_PROGRESSBAR_ARG)

    def integrate_in_range(self, signal_range='interactive',
                           display=True, toolkit=None):
        """Sums the spectrum over an energy range, giving the integrated
        area.
        The energy range can either be selected through a GUI or the command
        line.

        Parameters
        ----------
        signal_range : a tuple of this form (l, r) or "interactive"
            l and r are the left and right limits of the range. They can be
            numbers or None, where None indicates the extremes of the interval.
            If l and r are floats the `signal_range` will be in axis units (for
            example eV). If l and r are integers the `signal_range` will be in
            index units. When `signal_range` is "interactive" (default) the
            range is selected using a GUI.

        Returns
        --------
        integrated_spectrum : `BaseSignal` subclass

        See Also
        --------
        `integrate_simpson`

        Examples
        --------
        Using the GUI

        >>> s = hs.signals.Signal1D(range(1000))
        >>> s.integrate_in_range() #doctest: +SKIP

        Using the CLI

        >>> s_int = s.integrate_in_range(signal_range=(560,None))

        Selecting a range in the axis units, by specifying the
        signal range with floats.

        >>> s_int = s.integrate_in_range(signal_range=(560.,590.))

        Selecting a range using the index, by specifying the
        signal range with integers.

        >>> s_int = s.integrate_in_range(signal_range=(100,120))
        """
        from hyperspy.misc.utils import deprecation_warning
        msg = (
            "The `Signal1D.integrate_in_range` method is deprecated and will "
            "be removed in v2.0. Use a `roi.SpanRoi` followed by `integrate1D` "
            "instead.")
        deprecation_warning(msg)
        signal_range = signal_range_from_roi(signal_range)

        if signal_range == 'interactive':
            self_copy = self.deepcopy()
            ia = IntegrateArea(self_copy, signal_range)
            ia.gui(display=display, toolkit=toolkit)
            integrated_signal1D = self_copy
        else:
            integrated_signal1D = self._integrate_in_range_commandline(
                signal_range)
        return integrated_signal1D

    def _integrate_in_range_commandline(self, signal_range):
        signal_range = signal_range_from_roi(signal_range)
        e1 = signal_range[0]
        e2 = signal_range[1]
        integrated_signal1D = self.isig[e1:e2].integrate1D(-1)
        return integrated_signal1D

    def calibrate(self, display=True, toolkit=None):
        """
        Calibrate the spectral dimension using a gui.
        It displays a window where the new calibration can be set by:
            * setting the offset, units and scale directly
            * selecting a range by dragging the mouse on the spectrum figure 
              and setting the new values for the given range limits

        Parameters
        ----------
        %s
        %s

        Notes
        -----
        For this method to work the output_dimension must be 1.

        Raises
        ------
        SignalDimensionError
            If the signal dimension is not 1.
        """
        self._check_signal_dimension_equals_one()
        calibration = Signal1DCalibration(self)
        return calibration.gui(display=display, toolkit=toolkit)

    calibrate.__doc__ %= (DISPLAY_DT, TOOLKIT_DT)

    def smooth_savitzky_golay(self,
                              polynomial_order=None,
                              window_length=None,
                              differential_order=0,
                              parallel=None, display=True, toolkit=None):
        """
        Apply a Savitzky-Golay filter to the data in place.
        If `polynomial_order` or `window_length` or `differential_order` are
        None the method is run in interactive mode.

        Parameters
        ----------
        polynomial_order : int, optional
            The order of the polynomial used to fit the samples.
            `polyorder` must be less than `window_length`.
        window_length : int, optional
            The length of the filter window (i.e. the number of coefficients).
            `window_length` must be a positive odd integer.
        differential_order: int, optional
            The order of the derivative to compute.  This must be a
            nonnegative integer.  The default is 0, which means to filter
            the data without differentiating.
        %s
        %s
        %s

        Notes
        -----
        More information about the filter in `scipy.signal.savgol_filter`.
        """
        self._check_signal_dimension_equals_one()
        if (polynomial_order is not None and
                window_length is not None):
            axis = self.axes_manager.signal_axes[0]
            self.map(savgol_filter, window_length=window_length,
                     polyorder=polynomial_order, deriv=differential_order,
                     delta=axis.scale, ragged=False, parallel=parallel)
        else:
            # Interactive mode
            smoother = SmoothingSavitzkyGolay(self)
            smoother.differential_order = differential_order
            if polynomial_order is not None:
                smoother.polynomial_order = polynomial_order
            if window_length is not None:
                smoother.window_length = window_length
            return smoother.gui(display=display, toolkit=toolkit)

    smooth_savitzky_golay.__doc__ %= (PARALLEL_ARG, DISPLAY_DT, TOOLKIT_DT)

    def smooth_lowess(self,
                      smoothing_parameter=None,
                      number_of_iterations=None,
                      show_progressbar=None,
                      parallel=None, display=True, toolkit=None):
        """
        Lowess data smoothing in place.
        If `smoothing_parameter` or `number_of_iterations` are None the method
        is run in interactive mode.

        Parameters
        ----------
        smoothing_parameter: float or None
            Between 0 and 1. The fraction of the data used
            when estimating each y-value.
        number_of_iterations: int or None
            The number of residual-based reweightings
            to perform.
        %s
        %s
        %s
        %s

        Raises
        ------
        SignalDimensionError
            If the signal dimension is not 1.
        ImportError
            If statsmodels is not installed.

        Notes
        -----
        This method uses the lowess algorithm from the `statsmodels` library, 
        which needs to be installed to use this method.
        """
        if not statsmodels_installed:
            raise ImportError("statsmodels is not installed. This package is "
                              "required for this feature.")
        self._check_signal_dimension_equals_one()
        if smoothing_parameter is None or number_of_iterations is None:
            smoother = SmoothingLowess(self)
            if smoothing_parameter is not None:
                smoother.smoothing_parameter = smoothing_parameter
            if number_of_iterations is not None:
                smoother.number_of_iterations = number_of_iterations
            return smoother.gui(display=display, toolkit=toolkit)
        else:
            self.map(lowess,
                     exog=self.axes_manager[-1].axis,
                     frac=smoothing_parameter,
                     it=number_of_iterations,
                     is_sorted=True,
                     return_sorted=False,
                     show_progressbar=show_progressbar,
                     ragged=False,
                     parallel=parallel)
    smooth_lowess.__doc__ %= (SHOW_PROGRESSBAR_ARG, PARALLEL_ARG, DISPLAY_DT,
                              TOOLKIT_DT)

    def smooth_tv(self, smoothing_parameter=None, show_progressbar=None,
                  parallel=None, display=True, toolkit=None):
        """
        Total variation data smoothing in place.

        Parameters
        ----------
        smoothing_parameter: float or None
           Denoising weight relative to L2 minimization. If None the method
           is run in interactive mode.
        %s
        %s
        %s
        %s

        Raises
        ------
        SignalDimensionError
            If the signal dimension is not 1.
        """
        self._check_signal_dimension_equals_one()
        if smoothing_parameter is None:
            smoother = SmoothingTV(self)
            return smoother.gui(display=display, toolkit=toolkit)
        else:
            self.map(_tv_denoise_1d, weight=smoothing_parameter,
                     ragged=False,
                     show_progressbar=show_progressbar,
                     parallel=parallel)

    smooth_tv.__doc__ %= (SHOW_PROGRESSBAR_ARG, PARALLEL_ARG, DISPLAY_DT,
                          TOOLKIT_DT)

    def filter_butterworth(self,
                           cutoff_frequency_ratio=None,
                           type='low',
                           order=2, display=True, toolkit=None):
        """
        Butterworth filter in place.

        Parameters
        ----------
        %s
        %s

        Raises
        ------
        SignalDimensionError
            If the signal dimension is not 1.
        """
        self._check_signal_dimension_equals_one()
        smoother = ButterworthFilter(self)
        if cutoff_frequency_ratio is not None:
            smoother.cutoff_frequency_ratio = cutoff_frequency_ratio
            smoother.type = type
            smoother.order = order
            smoother.apply()
        else:
            return smoother.gui(display=display, toolkit=toolkit)

    filter_butterworth.__doc__ %= (DISPLAY_DT, TOOLKIT_DT)

    def _remove_background_cli(
            self, signal_range, background_estimator, fast=True,
            zero_fill=False, show_progressbar=None):
        signal_range = signal_range_from_roi(signal_range)
        from hyperspy.models.model1d import Model1D
        model = Model1D(self)
        model.append(background_estimator)
        background_estimator.estimate_parameters(
            self,
            signal_range[0],
            signal_range[1],
            only_current=False)
        if fast and not self._lazy:
            try:
                axis = self.axes_manager.signal_axes[0].axis
                result = self - background_estimator.function_nd(axis)
            except MemoryError:
                result = self - model.as_signal(
                    show_progressbar=show_progressbar)
        else:
            model.set_signal_range(signal_range[0], signal_range[1])
            model.multifit(show_progressbar=show_progressbar)
            model.reset_signal_range()
            result = self - model.as_signal(show_progressbar=show_progressbar)

        if zero_fill:
            if self._lazy:
                low_idx = result.axes_manager[-1].value2index(signal_range[0])
                z = da.zeros(low_idx, chunks=(low_idx,))
                cropped_da = result.data[low_idx:]
                result.data = da.concatenate([z, cropped_da])
            else:
                result.isig[:signal_range[0]] = 0
        return result

    def remove_background(
            self,
            signal_range='interactive',
            background_type='Power Law',
            polynomial_order=2,
            fast=True,
            zero_fill=False,
            plot_remainder=True,
            show_progressbar=None, display=True, toolkit=None):
        """
        Remove the background, either in place using a gui or returned as a new
        spectrum using the command line.

        Parameters
        ----------
        signal_range : "interactive", tuple of ints or floats, optional
            If this argument is not specified, the signal range has to be
            selected using a GUI. And the original spectrum will be replaced.
            If tuple is given, the a spectrum will be returned.
        background_type : str
            The type of component which should be used to fit the background.
            Possible components: PowerLaw, Gaussian, Offset, Polynomial, 
<<<<<<< HEAD
            Lorentzian, Voigt.
=======
            Lorentzian, SkewNormal.
>>>>>>> e1115a38
            If Polynomial is used, the polynomial order can be specified
        polynomial_order : int, default 2
            Specify the polynomial order if a Polynomial background is used.
        fast : bool
            If True, perform an approximative estimation of the parameters.
            If False, the signal is fitted using non-linear least squares
            afterwards.This is slower compared to the estimation but
            possibly more accurate.
        zero_fill : bool
            If True, all spectral channels lower than the lower bound of the
            fitting range will be set to zero (this is the default behavior
            of Gatan's DigitalMicrograph). Setting this value to False
            allows for inspection of the quality of background fit throughout
            the pre-fitting region.
        plot_remainder : bool
            If True, add a (green) line previewing the remainder signal after
            background removal. This preview is obtained from a Fast calculation
            so the result may be different if a NLLS calculation is finally
            performed.
        %s
        %s
        %s

        Examples
        --------
        Using gui, replaces spectrum s

        >>> s = hs.signals.Signal1D(range(1000))
        >>> s.remove_background() #doctest: +SKIP

        Using command line, returns a spectrum

        >>> s1 = s.remove_background(signal_range=(400,450), background_type='PowerLaw')

        Using a full model to fit the background

        >>> s1 = s.remove_background(signal_range=(400,450), fast=False)

        Raises
        ------
        SignalDimensionError
            If the signal dimension is not 1.
        """

        self._check_signal_dimension_equals_one()
        if signal_range == 'interactive':
            br = BackgroundRemoval(self, background_type=background_type,
                                   polynomial_order=polynomial_order,
                                   fast=fast,
                                   plot_remainder=plot_remainder,
                                   show_progressbar=show_progressbar,
                                   zero_fill=zero_fill)
            return br.gui(display=display, toolkit=toolkit)
        else:
            if background_type in ('PowerLaw', 'Power Law'):
                background_estimator = components1d.PowerLaw()
            elif background_type == 'Gaussian':
                background_estimator = components1d.Gaussian()
            elif background_type == 'Offset':
                background_estimator = components1d.Offset()
            elif background_type == 'Polynomial':
                with ignore_warning(message="The API of the `Polynomial` component"):
                    background_estimator = components1d.Polynomial(
                        polynomial_order, legacy=False)
            elif background_type == 'Lorentzian':
                background_estimator = components1d.Lorentzian()
<<<<<<< HEAD
            elif background_type == 'Voigt':
                with ignore_warning(message="The API of the `Voigt` component"):
                    background_estimator = components1d.Voigt(legacy=False)
=======
            elif background_type in ('SkewNormal', 'Skew Normal'):
                background_estimator = components1d.SkewNormal()
>>>>>>> e1115a38
            else:
                raise ValueError(
                    "Background type: " +
                    background_type +
                    " not recognized")
            spectra = self._remove_background_cli(
                signal_range=signal_range,
                background_estimator=background_estimator,
                fast=fast,
                zero_fill=zero_fill,
                show_progressbar=show_progressbar)
            return spectra
    remove_background.__doc__ %= (SHOW_PROGRESSBAR_ARG, DISPLAY_DT, TOOLKIT_DT)

    @interactive_range_selector
    def crop_signal1D(self, left_value=None, right_value=None,):
        """Crop in place the spectral dimension.

        Parameters
        ----------
        left_value, righ_value : int, float or None
            If int the values are taken as indices. If float they are
            converted to indices using the spectral axis calibration.
            If left_value is None crops from the beginning of the axis.
            If right_value is None crops up to the end of the axis. If
            both are
            None the interactive cropping interface is activated
            enabling
            cropping the spectrum using a span selector in the signal
            plot.

        Raises
        ------
        SignalDimensionError
            If the signal dimension is not 1.
        """
        self._check_signal_dimension_equals_one()
        try:
            left_value, right_value = signal_range_from_roi(left_value)
        except TypeError:
            # It was not a ROI, we carry on
            pass
        self.crop(axis=self.axes_manager.signal_axes[0].index_in_axes_manager,
                  start=left_value, end=right_value)

    def gaussian_filter(self, FWHM):
        """Applies a Gaussian filter in the spectral dimension in place.

        Parameters
        ----------
        FWHM : float
            The Full Width at Half Maximum of the gaussian in the
            spectral axis units

        Raises
        ------
        ValueError
            If FWHM is equal or less than zero.

        SignalDimensionError
            If the signal dimension is not 1.
        """
        self._check_signal_dimension_equals_one()
        if FWHM <= 0:
            raise ValueError(
                "FWHM must be greater than zero")
        axis = self.axes_manager.signal_axes[0]
        FWHM *= 1 / axis.scale
        self.map(gaussian_filter1d, sigma=FWHM / 2.35482, ragged=False)

    def hanning_taper(self, side='both', channels=None, offset=0):
        """Apply a hanning taper to the data in place.

        Parameters
        ----------
        side : 'left', 'right' or 'both'
            Specify which side to use.
        channels : None or int
            The number of channels to taper. If None 5% of the total
            number of channels are tapered.
        offset : int

        Returns
        -------
        channels

        Raises
        ------
        SignalDimensionError
            If the signal dimension is not 1.
        """
        if not np.issubdtype(self.data.dtype, np.floating):
            raise TypeError("The data dtype should be `float`. It can be "
                            "changed by using the `change_dtype('float')` "
                            "method of the signal.")

        # TODO: generalize it
        self._check_signal_dimension_equals_one()
        if channels is None:
            channels = int(round(len(self()) * 0.02))
            if channels < 20:
                channels = 20
        dc = self._data_aligned_with_axes
        if self._lazy and offset != 0:
            shp = dc.shape
            if len(shp) == 1:
                nav_shape = ()
                nav_chunks = ()
            else:
                nav_shape = shp[:-1]
                nav_chunks = dc.chunks[:-1]
            zeros = da.zeros(nav_shape + (offset,),
                             chunks=nav_chunks + ((offset,),))

        if side == 'left' or side == 'both':
            if self._lazy:
                tapered = dc[..., offset:channels + offset]
                tapered *= np.hanning(2 * channels)[:channels]
                therest = dc[..., channels + offset:]
                thelist = [] if offset == 0 else [zeros]
                thelist.extend([tapered, therest])
                dc = da.concatenate(thelist, axis=-1)
            else:
                dc[..., offset:channels + offset] *= (
                    np.hanning(2 * channels)[:channels])
                dc[..., :offset] *= 0.
        if side == 'right' or side == 'both':
            rl = None if offset == 0 else -offset
            if self._lazy:
                therest = dc[..., :-channels - offset]
                tapered = dc[..., -channels - offset:rl]
                tapered *= np.hanning(2 * channels)[-channels:]
                thelist = [therest, tapered]
                if offset != 0:
                    thelist.append(zeros)
                dc = da.concatenate(thelist, axis=-1)
            else:
                dc[..., -channels - offset:rl] *= (
                    np.hanning(2 * channels)[-channels:])
                if offset != 0:
                    dc[..., -offset:] *= 0.

        if self._lazy:
            self.data = dc
        self.events.data_changed.trigger(obj=self)
        return channels

    def find_peaks1D_ohaver(self, xdim=None, slope_thresh=0, amp_thresh=None,
                            subchannel=True, medfilt_radius=5, maxpeakn=30000,
                            peakgroup=10, parallel=None):
        """Find positive peaks along a 1D Signal. It detects peaks by looking 
        for downward zero-crossings in the first derivative that exceed 
        'slope_thresh'.

        'slope_thresh' and 'amp_thresh', control sensitivity: higher
        values will neglect broad peaks (slope) and smaller features (amp),
        respectively.

        `peakgroup` is the number of points around the top of the peak
        that are taken to estimate the peak height. For spikes or very
        narrow peaks, set `peakgroup` to 1 or 2; for broad or noisy peaks,
        make `peakgroup` larger to reduce the effect of noise.

        Parameters
        ----------
        slope_thresh : float, optional
                       1st derivative threshold to count the peak;
                       higher values will neglect broader features;
                       default is set to 0.
        amp_thresh : float, optional
                     intensity threshold below which peaks are ignored;
                     higher values will neglect smaller features;
                     default is set to 10%% of max(y).
        medfilt_radius : int, optional
                     median filter window to apply to smooth the data
                     (see scipy.signal.medfilt);
                     if 0, no filter will be applied;
                     default is set to 5.
        peakgroup : int, optional
                    number of points around the "top part" of the peak
                    that are taken to estimate the peak height;
                    default is set to 10
        maxpeakn : int, optional
                   number of maximum detectable peaks;
                   default is set to 5000.
        subchannel : bool, optional
                 default is set to True.

        %s

        Returns
        -------
        structured array of shape (npeaks) containing fields: 'position', 
        'width', and 'height' for each peak.


        Raises
        ------
        SignalDimensionError
            If the signal dimension is not 1.
        """
        # TODO: add scipy.signal.find_peaks_cwt
        self._check_signal_dimension_equals_one()
        axis = self.axes_manager.signal_axes[0].axis
        peaks = self.map(find_peaks_ohaver,
                         x=axis,
                         slope_thresh=slope_thresh,
                         amp_thresh=amp_thresh,
                         medfilt_radius=medfilt_radius,
                         maxpeakn=maxpeakn,
                         peakgroup=peakgroup,
                         subchannel=subchannel,
                         ragged=True,
                         parallel=parallel,
                         inplace=False)
        return peaks.data

    find_peaks1D_ohaver.__doc__ %= PARALLEL_ARG

    def estimate_peak_width(self,
                            factor=0.5,
                            window=None,
                            return_interval=False,
                            parallel=None,
                            show_progressbar=None):
        """Estimate the width of the highest intensity of peak
        of the spectra at a given fraction of its maximum.

        It can be used with asymmetric peaks. For accurate results any
        background must be previously substracted.
        The estimation is performed by interpolation using cubic splines.

        Parameters
        ----------
        factor : 0 < float < 1
            The default, 0.5, estimates the FWHM.
        window : None or float
            The size of the window centred at the peak maximum
            used to perform the estimation.
            The window size must be chosen with care: if it is narrower
            than the width of the peak at some positions or if it is
            so wide that it includes other more intense peaks this
            method cannot compute the width and a NaN is stored instead.
        return_interval: bool
            If True, returns 2 extra signals with the positions of the
            desired height fraction at the left and right of the
            peak.
        %s
        %s

        Returns
        -------
        width or [width, left, right], depending on the value of 
        `return_interval`.
        """

        if show_progressbar is None:
            show_progressbar = preferences.General.show_progressbar
        self._check_signal_dimension_equals_one()
        if not 0 < factor < 1:
            raise ValueError("factor must be between 0 and 1.")

        axis = self.axes_manager.signal_axes[0]
        # x = axis.axis
        maxval = self.axes_manager.navigation_size
        show_progressbar = show_progressbar and maxval > 0

        def estimating_function(spectrum,
                                window=None,
                                factor=0.5,
                                axis=None):
            x = axis.axis
            if window is not None:
                vmax = axis.index2value(spectrum.argmax())
                slices = axis._get_array_slices(
                    slice(vmax - window * 0.5, vmax + window * 0.5))
                spectrum = spectrum[slices]
                x = x[slices]
            spline = scipy.interpolate.UnivariateSpline(
                x,
                spectrum - factor * spectrum.max(),
                s=0)
            roots = spline.roots()
            if len(roots) == 2:
                return np.array(roots)
            else:
                return np.full((2,), np.nan)

        both = self._map_iterate(estimating_function,
                                 window=window,
                                 factor=factor,
                                 axis=axis,
                                 ragged=False,
                                 inplace=False,
                                 parallel=parallel,
                                 show_progressbar=show_progressbar)
        left, right = both.T.split()
        width = right - left
        if factor == 0.5:
            width.metadata.General.title = (
                self.metadata.General.title + " FWHM")
            left.metadata.General.title = (
                self.metadata.General.title + " FWHM left position")

            right.metadata.General.title = (
                self.metadata.General.title + " FWHM right position")
        else:
            width.metadata.General.title = (
                self.metadata.General.title +
                " full-width at %.1f maximum" % factor)

            left.metadata.General.title = (
                self.metadata.General.title +
                " full-width at %.1f maximum left position" % factor)
            right.metadata.General.title = (
                self.metadata.General.title +
                " full-width at %.1f maximum right position" % factor)
        for signal in (left, width, right):
            signal.axes_manager.set_signal_dimension(0)
            signal.set_signal_type("")
        if return_interval is True:
            return [width, left, right]
        else:
            return width

    estimate_peak_width.__doc__ %= (SHOW_PROGRESSBAR_ARG, PARALLEL_ARG)

class LazySignal1D(LazySignal, Signal1D):

    """
    """
    _lazy = True

    def __init__(self, *args, **kwargs):
        super().__init__(*args, **kwargs)
        self.axes_manager.set_signal_dimension(1)<|MERGE_RESOLUTION|>--- conflicted
+++ resolved
@@ -1087,11 +1087,7 @@
         background_type : str
             The type of component which should be used to fit the background.
             Possible components: PowerLaw, Gaussian, Offset, Polynomial, 
-<<<<<<< HEAD
-            Lorentzian, Voigt.
-=======
-            Lorentzian, SkewNormal.
->>>>>>> e1115a38
+            Lorentzian, SkewNormal, Voigt.
             If Polynomial is used, the polynomial order can be specified
         polynomial_order : int, default 2
             Specify the polynomial order if a Polynomial background is used.
@@ -1158,14 +1154,11 @@
                         polynomial_order, legacy=False)
             elif background_type == 'Lorentzian':
                 background_estimator = components1d.Lorentzian()
-<<<<<<< HEAD
             elif background_type == 'Voigt':
                 with ignore_warning(message="The API of the `Voigt` component"):
                     background_estimator = components1d.Voigt(legacy=False)
-=======
             elif background_type in ('SkewNormal', 'Skew Normal'):
                 background_estimator = components1d.SkewNormal()
->>>>>>> e1115a38
             else:
                 raise ValueError(
                     "Background type: " +

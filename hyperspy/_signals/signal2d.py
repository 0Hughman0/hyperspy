# -*- coding: utf-8 -*-
# Copyright 2007-2020 The HyperSpy developers
#
# This file is part of  HyperSpy.
#
#  HyperSpy is free software: you can redistribute it and/or modify
# it under the terms of the GNU General Public License as published by
# the Free Software Foundation, either version 3 of the License, or
# (at your option) any later version.
#
#  HyperSpy is distributed in the hope that it will be useful,
# but WITHOUT ANY WARRANTY; without even the implied warranty of
# MERCHANTABILITY or FITNESS FOR A PARTICULAR PURPOSE.  See the
# GNU General Public License for more details.
#
# You should have received a copy of the GNU General Public License
# along with  HyperSpy.  If not, see <http://www.gnu.org/licenses/>.

import matplotlib.pyplot as plt
import numpy as np
import numpy.ma as ma
import dask.array as da
import scipy as sp
import logging
import warnings
try:
    # For scikit-image >= 0.17.0
    from skimage.registration._phase_cross_correlation import _upsampled_dft
except ModuleNotFoundError:
    from skimage.feature.register_translation import _upsampled_dft

from hyperspy.defaults_parser import preferences
from hyperspy.external.progressbar import progressbar
from hyperspy.misc.math_tools import symmetrize, antisymmetrize, optimal_fft_size
from hyperspy.signal import BaseSignal
from hyperspy._signals.lazy import LazySignal
from hyperspy._signals.common_signal2d import CommonSignal2D
from hyperspy.docstrings.plot import (
    BASE_PLOT_DOCSTRING, PLOT2D_DOCSTRING, KWARGS_DOCSTRING)
from hyperspy.docstrings.signal import SHOW_PROGRESSBAR_ARG, PARALLEL_ARG, MAX_WORKERS_ARG


_logger = logging.getLogger(__name__)


def shift_image(im, shift=0, interpolation_order=1, fill_value=np.nan):
    if np.any(shift):
        fractional, integral = np.modf(shift)
        if fractional.any():
            order = interpolation_order
        else:
            # Disable interpolation
            order = 0
        return sp.ndimage.shift(im, shift, cval=fill_value, order=order)
    else:
        return im


def triu_indices_minus_diag(n):
    """Returns the indices for the upper-triangle of an (n, n) array
    excluding its diagonal

    Parameters
    ----------
    n : int
        The length of the square array

    """
    ti = np.triu_indices(n)
    isnotdiag = ti[0] != ti[1]
    return ti[0][isnotdiag], ti[1][isnotdiag]


def hanning2d(M, N):
    """
    A 2D hanning window created by outer product.
    """
    return np.outer(np.hanning(M), np.hanning(N))


def sobel_filter(im):
    sx = sp.ndimage.sobel(im, axis=0, mode='constant')
    sy = sp.ndimage.sobel(im, axis=1, mode='constant')
    sob = np.hypot(sx, sy)
    return sob


def fft_correlation(in1, in2, normalize=False, real_only=False):
    """Correlation of two N-dimensional arrays using FFT.

    Adapted from scipy's fftconvolve.

    Parameters
    ----------
    in1, in2 : array
        Input arrays to convolve.
    normalize: bool, default False
        If True performs phase correlation.
    real_only : bool, default False
        If True, and in1 and in2 are real-valued inputs, uses
        rfft instead of fft for approx. 2x speed-up.

    """
    s1 = np.array(in1.shape)
    s2 = np.array(in2.shape)
    size = s1 + s2 - 1

    # Calculate optimal FFT size
    complex_result = (in1.dtype.kind == 'c' or in2.dtype.kind == 'c')
    fsize = [optimal_fft_size(a, not complex_result) for a in size]

    # For real-valued inputs, rfftn is ~2x faster than fftn
    if not complex_result and real_only:
        fft_f, ifft_f = np.fft.rfftn, np.fft.irfftn
    else:
        fft_f, ifft_f = np.fft.fftn, np.fft.ifftn

    fprod = fft_f(in1, fsize)
    fprod *= fft_f(in2, fsize).conjugate()

    if normalize is True:
        fprod = np.nan_to_num(fprod / np.absolute(fprod))

    ret = ifft_f(fprod).real.copy()

    return ret, fprod


def estimate_image_shift(ref, image, roi=None, sobel=True,
                         medfilter=True, hanning=True, plot=False,
                         dtype='float', normalize_corr=False,
                         sub_pixel_factor=1,
                         return_maxval=True):
    """Estimate the shift in a image using phase correlation

    This method can only estimate the shift by comparing
    bidimensional features that should not change the position
    in the given axis. To decrease the memory usage, the time of
    computation and the accuracy of the results it is convenient
    to select a region of interest by setting the roi keyword.

    Parameters
    ----------
    ref : 2D numpy.ndarray
        Reference image
    image : 2D numpy.ndarray
        Image to register
    roi : tuple of ints (top, bottom, left, right)
         Define the region of interest
    sobel : bool
        apply a sobel filter for edge enhancement
    medfilter :  bool
        apply a median filter for noise reduction
    hanning : bool
        Apply a 2d hanning filter
    plot : bool or matplotlib.Figure
        If True, plots the images after applying the filters and the phase
        correlation. If a figure instance, the images will be plotted to the
        given figure.
    reference : 'current' or 'cascade'
        If 'current' (default) the image at the current
        coordinates is taken as reference. If 'cascade' each image
        is aligned with the previous one.
    dtype : str or dtype
        Typecode or data-type in which the calculations must be
        performed.
    normalize_corr : bool
        If True use phase correlation instead of standard correlation
    sub_pixel_factor : float
        Estimate shifts with a sub-pixel accuracy of 1/sub_pixel_factor parts
        of a pixel. Default is 1, i.e. no sub-pixel accuracy.

    Returns
    -------
    shifts: np.array
        containing the estimate shifts
    max_value : float
        The maximum value of the correlation

    Notes
    -----
    The statistical analysis approach to the translation estimation
    when using reference='stat' roughly follows [*]_ . If you use
    it please cite their article.

    References
    ----------
    .. [*] Bernhard Schaffer, Werner Grogger and Gerald Kothleitner. 
       “Automated Spatial Drift Correction for EFTEM Image Series.” 
       Ultramicroscopy 102, no. 1 (December 2004): 27–36.

    """

    ref, image = da.compute(ref, image)
    # Make a copy of the images to avoid modifying them
    ref = ref.copy().astype(dtype)
    image = image.copy().astype(dtype)
    if roi is not None:
        top, bottom, left, right = roi
    else:
        top, bottom, left, right = [None, ] * 4

    # Select region of interest
    ref = ref[top:bottom, left:right]
    image = image[top:bottom, left:right]

    # Apply filters
    for im in (ref, image):
        if hanning is True:
            im *= hanning2d(*im.shape)
        if medfilter is True:
            # This is faster than sp.signal.med_filt,
            # which was the previous implementation.
            # The size is fixed at 3 to be consistent
            # with the previous implementation.
            im[:] = sp.ndimage.median_filter(im, size=3)
        if sobel is True:
            im[:] = sobel_filter(im)

    # If sub-pixel alignment not being done, use faster real-valued fft
    real_only = (sub_pixel_factor == 1)

    phase_correlation, image_product = fft_correlation(
        ref, image, normalize=normalize_corr, real_only=real_only)

    # Estimate the shift by getting the coordinates of the maximum
    argmax = np.unravel_index(np.argmax(phase_correlation),
                              phase_correlation.shape)
    threshold = (phase_correlation.shape[0] / 2 - 1,
                 phase_correlation.shape[1] / 2 - 1)
    shift0 = argmax[0] if argmax[0] < threshold[0] else  \
        argmax[0] - phase_correlation.shape[0]
    shift1 = argmax[1] if argmax[1] < threshold[1] else \
        argmax[1] - phase_correlation.shape[1]
    max_val = phase_correlation.real.max()
    shifts = np.array((shift0, shift1))

    # The following code is more or less copied from
    # skimage.feature.register_feature, to gain access to the maximum value:
    if sub_pixel_factor != 1:
        # Initial shift estimate in upsampled grid
        shifts = np.round(shifts * sub_pixel_factor) / sub_pixel_factor
        upsampled_region_size = np.ceil(sub_pixel_factor * 1.5)
        # Center of output array at dftshift + 1
        dftshift = np.fix(upsampled_region_size / 2.0)
        sub_pixel_factor = np.array(sub_pixel_factor, dtype=np.float64)
        normalization = (image_product.size * sub_pixel_factor ** 2)
        # Matrix multiply DFT around the current shift estimate
        sample_region_offset = dftshift - shifts * sub_pixel_factor
        correlation = _upsampled_dft(image_product.conj(),
                                     upsampled_region_size,
                                     sub_pixel_factor,
                                     sample_region_offset).conj()
        correlation /= normalization
        # Locate maximum and map back to original pixel grid
        maxima = np.array(np.unravel_index(
            np.argmax(np.abs(correlation)),
            correlation.shape),
            dtype=np.float64)
        maxima -= dftshift
        shifts = shifts + maxima / sub_pixel_factor
        max_val = correlation.real.max()

    # Plot on demand
    if plot is True or isinstance(plot, plt.Figure):
        if isinstance(plot, plt.Figure):
            fig = plot
            axarr = plot.axes
            if len(axarr) < 3:
                for i in range(3):
                    fig.add_subplot(1, 3, i + 1)
                axarr = fig.axes
        else:
            fig, axarr = plt.subplots(1, 3)
        full_plot = len(axarr[0].images) == 0
        if full_plot:
            axarr[0].set_title('Reference')
            axarr[1].set_title('Image')
            axarr[2].set_title('Phase correlation')
            axarr[0].imshow(ref)
            axarr[1].imshow(image)
            d = (np.array(phase_correlation.shape) - 1) // 2
            extent = [-d[1], d[1], -d[0], d[0]]
            axarr[2].imshow(np.fft.fftshift(phase_correlation),
                            extent=extent)
            plt.show()
        else:
            axarr[0].images[0].set_data(ref)
            axarr[1].images[0].set_data(image)
            axarr[2].images[0].set_data(np.fft.fftshift(phase_correlation))
            # TODO: Renormalize images
            fig.canvas.draw_idle()
    # Liberate the memory. It is specially necessary if it is a
    # memory map
    del ref
    del image
    if return_maxval:
        return -shifts, max_val
    else:
        return -shifts


class Signal2D(BaseSignal, CommonSignal2D):

    """
    """
    _signal_dimension = 2
    _lazy = False

    def __init__(self, *args, **kw):
        super().__init__(*args, **kw)
        if self.axes_manager.signal_dimension != 2:
            self.axes_manager.set_signal_dimension(2)

    def plot(self,
             colorbar=True,
             scalebar=True,
             scalebar_color="white",
             axes_ticks=None,
             axes_off=False,
             saturated_pixels=None,
             vmin=None,
             vmax=None,
             gamma=1.0,
             no_nans=False,
             centre_colormap="auto",
             min_aspect=0.1,
             **kwargs
             ):
        """%s
        %s
        %s

        """
        super(Signal2D, self).plot(
            colorbar=colorbar,
            scalebar=scalebar,
            scalebar_color=scalebar_color,
            axes_ticks=axes_ticks,
            axes_off=axes_off,
            saturated_pixels=saturated_pixels,
            vmin=vmin,
            vmax=vmax,
            gamma=gamma,
            no_nans=no_nans,
            centre_colormap=centre_colormap,
            min_aspect=min_aspect,
            **kwargs
        )
    plot.__doc__ %= (BASE_PLOT_DOCSTRING, PLOT2D_DOCSTRING, KWARGS_DOCSTRING)

    def create_model(self, dictionary=None):
        """Create a model for the current signal

        Parameters
        ----------
        dictionary : {None, dict}, optional
            A dictionary to be used to recreate a model. Usually generated
            using :meth:`hyperspy.model.as_dictionary`

        Returns
        -------
        A Model class

        """
        from hyperspy.models.model2d import Model2D
        return Model2D(self, dictionary=dictionary)

    def estimate_shift2D(self,
                         reference='current',
                         correlation_threshold=None,
                         chunk_size=30,
                         roi=None,
                         normalize_corr=False,
                         sobel=True,
                         medfilter=True,
                         hanning=True,
                         plot=False,
                         dtype='float',
                         show_progressbar=None,
                         sub_pixel_factor=1):
        """Estimate the shifts in an image using phase correlation.

        This method can only estimate the shift by comparing
        bi-dimensional features that should not change position
        between frames. To decrease the memory usage, the time of
        computation and the accuracy of the results it is convenient
        to select a region of interest by setting the ``roi`` argument.

        Parameters
        ----------
        reference : {'current', 'cascade' ,'stat'}
            If 'current' (default) the image at the current
            coordinates is taken as reference. If 'cascade' each image
            is aligned with the previous one. If 'stat' the translation
            of every image with all the rest is estimated and by
            performing statistical analysis on the result the
            translation is estimated.
        correlation_threshold : {None, 'auto', float}
            This parameter is only relevant when reference='stat'.
            If float, the shift estimations with a maximum correlation
            value lower than the given value are not used to compute
            the estimated shifts. If 'auto' the threshold is calculated
            automatically as the minimum maximum correlation value
            of the automatically selected reference image.
        chunk_size : {None, int}
            If int and reference='stat' the number of images used
            as reference are limited to the given value.
        roi : tuple of ints or floats (left, right, top, bottom)
            Define the region of interest. If int(float) the position
            is given axis index(value). Note that ROIs can be used
            in place of a tuple.
        normalize_corr : bool, default False
            If True, use phase correlation to align the images, otherwise
            use cross correlation.
        sobel : bool, default True
            Apply a Sobel filter for edge enhancement
        medfilter : bool, default True
            Apply a median filter for noise reduction
        hanning : bool, default True
            Apply a 2D hanning filter
        plot : bool or 'reuse'
            If True plots the images after applying the filters and
            the phase correlation. If 'reuse', it will also plot the images,
            but it will only use one figure, and continuously update the images
            in that figure as it progresses through the stack.
        dtype : str or dtype
            Typecode or data-type in which the calculations must be
            performed.
        %s
        sub_pixel_factor : float
            Estimate shifts with a sub-pixel accuracy of 1/sub_pixel_factor
            parts of a pixel. Default is 1, i.e. no sub-pixel accuracy.

        Returns
        -------
        shifts : list of array
            List of estimated shifts

        Notes
        -----
        The statistical analysis approach to the translation estimation
        when using ``reference='stat'`` roughly follows [Schaffer2004]_.
        If you use it please cite their article.

        References
        ----------
        .. [Schaffer2004] Schaffer, Bernhard, Werner Grogger, and Gerald Kothleitner.
           “Automated Spatial Drift Correction for EFTEM Image Series.”
           Ultramicroscopy 102, no. 1 (December 2004): 27–36.

        See Also
        --------
        * :py:meth:`~._signals.signal2d.Signal2D.align2D`

        """
        if show_progressbar is None:
            show_progressbar = preferences.General.show_progressbar
        self._check_signal_dimension_equals_two()
        if roi is not None:
            # Get the indices of the roi
            yaxis = self.axes_manager.signal_axes[1]
            xaxis = self.axes_manager.signal_axes[0]
            roi = tuple([xaxis._get_index(i) for i in roi[2:]] +
                        [yaxis._get_index(i) for i in roi[:2]])

        ref = None if reference == 'cascade' else \
            self.__call__().copy()
        shifts = []
        nrows = None
        images_number = self.axes_manager._max_index + 1
        if plot == 'reuse':
            # Reuse figure for plots
            plot = plt.figure()
        if reference == 'stat':
            nrows = images_number if chunk_size is None else \
                min(images_number, chunk_size)
            pcarray = ma.zeros((nrows, self.axes_manager._max_index + 1,
                                ),
                               dtype=np.dtype([('max_value', np.float),
                                               ('shift', np.int32,
                                                (2,))]))
            nshift, max_value = estimate_image_shift(
                self(),
                self(),
                roi=roi,
                sobel=sobel,
                medfilter=medfilter,
                hanning=hanning,
                normalize_corr=normalize_corr,
                plot=plot,
                dtype=dtype,
                sub_pixel_factor=sub_pixel_factor)
            np.fill_diagonal(pcarray['max_value'], max_value)
            pbar_max = nrows * images_number
        else:
            pbar_max = images_number

        # Main iteration loop. Fills the rows of pcarray when reference
        # is stat
        with progressbar(total=pbar_max,
                         disable=not show_progressbar,
                         leave=True) as pbar:
            for i1, im in enumerate(self._iterate_signal()):
                if reference in ['current', 'cascade']:
                    if ref is None:
                        ref = im.copy()
                        shift = np.array([0, 0])
                    nshift, max_val = estimate_image_shift(
                        ref, im, roi=roi, sobel=sobel, medfilter=medfilter,
                        hanning=hanning, plot=plot,
                        normalize_corr=normalize_corr, dtype=dtype,
                        sub_pixel_factor=sub_pixel_factor)
                    if reference == 'cascade':
                        shift += nshift
                        ref = im.copy()
                    else:
                        shift = nshift
                    shifts.append(shift.copy())
                    pbar.update(1)
                elif reference == 'stat':
                    if i1 == nrows:
                        break
                    # Iterate to fill the columns of pcarray
                    for i2, im2 in enumerate(
                            self._iterate_signal()):
                        if i2 > i1:
                            nshift, max_value = estimate_image_shift(
                                im,
                                im2,
                                roi=roi,
                                sobel=sobel,
                                medfilter=medfilter,
                                hanning=hanning,
                                normalize_corr=normalize_corr,
                                plot=plot,
                                dtype=dtype,
                                sub_pixel_factor=sub_pixel_factor)
                            pcarray[i1, i2] = max_value, nshift
                        del im2
                        pbar.update(1)
                    del im
        if reference == 'stat':
            # Select the reference image as the one that has the
            # higher max_value in the row
            sqpcarr = pcarray[:, :nrows]
            sqpcarr['max_value'][:] = symmetrize(sqpcarr['max_value'])
            sqpcarr['shift'][:] = antisymmetrize(sqpcarr['shift'])
            ref_index = np.argmax(pcarray['max_value'].min(1))
            self.ref_index = ref_index
            shifts = (pcarray['shift'] +
                      pcarray['shift'][ref_index, :nrows][:, np.newaxis])
            if correlation_threshold is not None:
                if correlation_threshold == 'auto':
                    correlation_threshold = \
                        (pcarray['max_value'].min(0)).max()
                    _logger.info("Correlation threshold = %1.2f",
                                 correlation_threshold)
                shifts[pcarray['max_value'] <
                       correlation_threshold] = ma.masked
                shifts.mask[ref_index, :] = False

            shifts = shifts.mean(0)
        else:
            shifts = np.array(shifts)
            del ref
        return shifts

    estimate_shift2D.__doc__ %= SHOW_PROGRESSBAR_ARG

    def align2D(
        self,
        crop=True,
        fill_value=np.nan,
        shifts=None,
        expand=False,
        interpolation_order=1,
        show_progressbar=None,
        parallel=None,
        max_workers=None,
        **kwargs,
    ):
        """Align the images in-place using :py:func:`scipy.ndimage.shift`.

        The images can be aligned using either user-provided shifts or
        by first estimating the shifts.

        See :py:meth:`~._signals.signal2d.Signal2D.estimate_shift2D`
        for more details on estimating image shifts.

        Parameters
        ----------
        crop : bool
            If True, the data will be cropped not to include regions
            with missing data
        fill_value : int, float, nan
            The areas with missing data are filled with the given value.
            Default is nan.
        shifts : None or list of tuples
            If None the shifts are estimated using
            :py:meth:`~._signals.signal2D.estimate_shift2D`.
        expand : bool
            If True, the data will be expanded to fit all data after alignment.
            Overrides `crop`.
        interpolation_order: int, default 1.
            The order of the spline interpolation. Default is 1, linear
            interpolation.
        %s
        %s
        %s
        **kwargs :
            Keyword arguments passed to :py:meth:`~._signals.signal2d.Signal2D.estimate_shift2D`

        Returns
        -------
        shifts : np.array
<<<<<<< HEAD
            The shifts are returned only if `shifts` is None

        Notes
        -----
        The statistical analysis approach to the translation estimation
        when using reference='stat' roughly follows [*]_ . If you use
        it please cite their article.
        
        Raises
        ------
        NonLinearAxisError
            If one of the signal axes is not a linear axis.
=======
            The estimated shifts are returned only if ``shifts`` is None
>>>>>>> 719cea23

        See Also
        --------
        * :py:meth:`~._signals.signal2d.Signal2D.estimate_shift2D`

        """
        self._check_signal_dimension_equals_two()

        return_shifts = False

        if shifts is None:
            shifts = self.estimate_shift2D(**kwargs)
            return_shifts = True

            if not np.any(shifts):
                warnings.warn(
                    "The estimated shifts are all zero, suggesting "
                    "the images are already aligned",
                    UserWarning,
                )
                return shifts

        elif not np.any(shifts):
            warnings.warn(
                "The provided shifts are all zero, no alignment done",
                UserWarning,
            )
            return None

        if expand:
            # Expand to fit all valid data
            left, right = (
                int(np.floor(shifts[:, 1].min())) if shifts[:, 1].min() < 0 else 0,
                int(np.ceil(shifts[:, 1].max())) if shifts[:, 1].max() > 0 else 0,
            )
            top, bottom = (
                int(np.floor(shifts[:, 0].min())) if shifts[:, 0].min() < 0 else 0,
                int(np.ceil(shifts[:, 0].max())) if shifts[:, 0].max() > 0 else 0,
            )
            xaxis = self.axes_manager.signal_axes[0]
            yaxis = self.axes_manager.signal_axes[1]
            if (not xaxis.is_linear) or (not yaxis.is_linear):
                raise NonLinearAxisError()
            padding = []

            for i in range(self.data.ndim):
                if i == xaxis.index_in_array:
                    padding.append((right, -left))
                elif i == yaxis.index_in_array:
                    padding.append((bottom, -top))
                else:
                    padding.append((0, 0))

            self.data = np.pad(
                self.data, padding, mode="constant", constant_values=(fill_value,)
            )

            if left < 0:
                xaxis.offset += left * xaxis.scale
            if np.any((left < 0, right > 0)):
                xaxis.size += right - left
            if top < 0:
                yaxis.offset += top * yaxis.scale
            if np.any((top < 0, bottom > 0)):
                yaxis.size += bottom - top

        # Translate, with sub-pixel precision if necesary,
        # note that we operate in-place here
        self._map_iterate(
            shift_image,
            iterating_kwargs=(("shift", -shifts),),
            show_progressbar=show_progressbar,
            parallel=parallel,
            max_workers=max_workers,
            ragged=False,
            inplace=True,
            fill_value=fill_value,
            interpolation_order=interpolation_order,
        )

        if crop and not expand:
            # Crop the image to the valid size
            shifts = -shifts
            bottom, top = (
                int(np.floor(shifts[:, 0].min())) if shifts[:, 0].min() < 0 else None,
                int(np.ceil(shifts[:, 0].max())) if shifts[:, 0].max() > 0 else 0,
            )
            right, left = (
                int(np.floor(shifts[:, 1].min())) if shifts[:, 1].min() < 0 else None,
                int(np.ceil(shifts[:, 1].max())) if shifts[:, 1].max() > 0 else 0,
            )
            self.crop_image(top, bottom, left, right)
            shifts = -shifts

        self.events.data_changed.trigger(obj=self)

        if return_shifts:
            return shifts

    align2D.__doc__ %= (SHOW_PROGRESSBAR_ARG, PARALLEL_ARG, MAX_WORKERS_ARG)

    def crop_image(self, top=None, bottom=None,
                   left=None, right=None, convert_units=False):
        """Crops an image in place.

        Parameters
        ----------
        top, bottom, left, right : {int | float}
            If int the values are taken as indices. If float the values are
            converted to indices.
        convert_units : bool
            Default is False
            If True, convert the signal units using the 'convert_to_units'
            method of the 'axes_manager'. If False, does nothing.

        See also
        --------
        crop

        """
        self._check_signal_dimension_equals_two()
        self.crop(self.axes_manager.signal_axes[1].index_in_axes_manager,
                  top,
                  bottom)
        self.crop(self.axes_manager.signal_axes[0].index_in_axes_manager,
                  left,
                  right)
        if convert_units:
            self.axes_manager.convert_units('signal')

    def add_ramp(self, ramp_x, ramp_y, offset=0):
        """Add a linear ramp to the signal.

        Parameters
        ----------
        ramp_x: float
            Slope of the ramp in x-direction.
        ramp_y: float
            Slope of the ramp in y-direction.
        offset: float, optional
            Offset of the ramp at the signal fulcrum.

        Notes
        -----
            The fulcrum of the linear ramp is at the origin and the slopes are
            given in units of the axis with the according scale taken into
            account. Both are available via the `axes_manager` of the signal.

        """
        yy, xx = np.indices(self.axes_manager._signal_shape_in_array)
        if self._lazy:
            import dask.array as da
            ramp = offset * da.ones(self.data.shape, dtype=self.data.dtype,
                                    chunks=self.data.chunks)
        else:
            ramp = offset * np.ones(self.data.shape, dtype=self.data.dtype)
        ramp += ramp_x * xx
        ramp += ramp_y * yy
        self.data += ramp


class LazySignal2D(LazySignal, Signal2D):

    _lazy = True

    def __init__(self, *args, **kwargs):
        super().__init__(*args, **kwargs)<|MERGE_RESOLUTION|>--- conflicted
+++ resolved
@@ -614,22 +614,12 @@
         Returns
         -------
         shifts : np.array
-<<<<<<< HEAD
-            The shifts are returned only if `shifts` is None
-
-        Notes
-        -----
-        The statistical analysis approach to the translation estimation
-        when using reference='stat' roughly follows [*]_ . If you use
-        it please cite their article.
-        
+            The estimated shifts are returned only if ``shifts`` is None
+
         Raises
         ------
         NonLinearAxisError
             If one of the signal axes is not a linear axis.
-=======
-            The estimated shifts are returned only if ``shifts`` is None
->>>>>>> 719cea23
 
         See Also
         --------

--- conflicted
+++ resolved
@@ -777,15 +777,9 @@
             mydata = odr.RealData(self.axis.axis[np.where(
                 self.channel_switches)],
                 self.signal()[np.where(
-<<<<<<< HEAD
                               self.channel_switches)],
                                   sx=None,
                                   sy=(1 / weights if weights is not None else None))
-=======
-                    self.channel_switches)],
-                sx=None,
-                sy=(1 / weights if weights is not None else None))
->>>>>>> 705b7863
             myodr = odr.ODR(mydata, modelo, beta0=self.p0[:])
             myoutput = myodr.run()
             result = myoutput.beta

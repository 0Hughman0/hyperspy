--- conflicted
+++ resolved
@@ -100,17 +100,10 @@
     def low_loss(self, value):
         if value is not None:
             if (value.axes_manager.navigation_shape !=
-<<<<<<< HEAD
-                self.spectrum.axes_manager.navigation_shape):
-                    raise ValueError('The low-loss does not have '
-                        'the same navigation dimension as the '
-                        'core-loss')
-=======
                     self.spectrum.axes_manager.navigation_shape):
                 raise ValueError('The low-loss does not have '
                                  'the same navigation dimension as the '
                                  'core-loss')
->>>>>>> ccf816c5
             self._low_loss = value
             self.set_convolution_axis()
             self.convolved = True
@@ -119,10 +112,6 @@
             self.convolution_axis = None
             self.convolved = False
 
-<<<<<<< HEAD
-
-=======
->>>>>>> ccf816c5
     # Extend the list methods to call the _touch when the model is modified
     def append(self, object):
 
@@ -151,10 +140,6 @@
         object.model = self
         self._touch()
 
-<<<<<<< HEAD
-
-=======
->>>>>>> ccf816c5
     def extend(self, iterable):
         for object in iterable:
             self.append(object)
@@ -192,11 +177,7 @@
         step = self.axis.scale
         knot_position = ll_axis.size - ll_axis.value2index(0) - 1
         self.convolution_axis = generate_axis(self.axis.offset, step,
-<<<<<<< HEAD
-        dimension, knot_position)
-=======
                                               dimension, knot_position)
->>>>>>> ccf816c5
 
     def _connect_parameters2update_plot(self):
         for component in self:
@@ -210,10 +191,6 @@
             component.disconnect(self.update_plot)
             for parameter in component.parameters:
                 parameter.disconnect(self.update_plot)
-<<<<<<< HEAD
-
-=======
->>>>>>> ccf816c5
 
     def as_signal(self, component_list=None, out_of_range_to_nan=True):
         """Returns a recreation of the dataset using the model.
@@ -282,10 +259,6 @@
                 component_.active = active_state.pop(0)
         return spectrum
 
-<<<<<<< HEAD
-
-=======
->>>>>>> ccf816c5
     def _get_auto_update_plot(self):
         if self._plot is not None and self._plot.is_active() is True:
             return True
@@ -319,13 +292,8 @@
             if component.active:
                 for parameter in component.free_parameters:
                     self.p0 = (self.p0 + (parameter.value,)
-<<<<<<< HEAD
-                    if parameter._number_of_elements == 1
-                    else self.p0 + parameter.value)
-=======
                                if parameter._number_of_elements == 1
                                else self.p0 + parameter.value)
->>>>>>> ccf816c5
 
     def set_boundaries(self):
         """Generate the boundary list.
@@ -341,11 +309,7 @@
                             param._bounds))
                     else:
                         self.free_parameters_boundaries.extend((
-<<<<<<< HEAD
-                        param._bounds))
-=======
                             param._bounds))
->>>>>>> ccf816c5
 
     def set_mpfit_parameters_info(self):
         self.mpfit_parinfo = []
@@ -422,13 +386,8 @@
                         counter: counter +
                         component._nfree_param]
                 component.fetch_values_from_array(
-<<<<<<< HEAD
-                self.p0[counter: counter + component._nfree_param],
-                comp_p_std, onlyfree=True)
-=======
                     self.p0[counter: counter + component._nfree_param],
                     comp_p_std, onlyfree=True)
->>>>>>> ccf816c5
                 counter += component._nfree_param
 
     # Defines the functions for the fitting process -------------------------
@@ -449,11 +408,7 @@
             s = ns
         return s
 
-<<<<<<< HEAD
-    def __call__(self, non_convolved=False, onlyactive=False) :
-=======
     def __call__(self, non_convolved=False, onlyactive=False):
->>>>>>> ccf816c5
         """Returns the corresponding model for the current coordinates
 
         Parameters
@@ -633,13 +588,8 @@
                     counter += component._nfree_param
 
             return (sum + np.convolve(self.low_loss(self.axes_manager),
-<<<<<<< HEAD
-                                      sum_convolved,mode="valid"))[
-                                      self.channel_switches]
-=======
                                       sum_convolved, mode="valid"))[
                 self.channel_switches]
->>>>>>> ccf816c5
 
         else:
             axis = self.axis.axis[self.channel_switches]
@@ -668,18 +618,6 @@
                     if component.convolved:
                         for parameter in component.free_parameters:
                             par_grad = np.convolve(
-<<<<<<< HEAD
-                            parameter.grad(self.convolution_axis),
-                            self.low_loss(self.axes_manager),
-                            mode="valid")
-                            if parameter._twins:
-                                for parameter in parameter._twins:
-                                    np.add(par_grad, np.convolve(
-                                    parameter.grad(
-                                    self.convolution_axis),
-                                    self.low_loss(self.axes_manager),
-                                    mode="valid"), par_grad)
-=======
                                 parameter.grad(self.convolution_axis),
                                 self.low_loss(self.axes_manager),
                                 mode="valid")
@@ -690,7 +628,6 @@
                                             self.convolution_axis),
                                         self.low_loss(self.axes_manager),
                                         mode="valid"), par_grad)
->>>>>>> ccf816c5
                             grad = np.vstack((grad, par_grad))
                         counter += component._nfree_param
                     else:
@@ -725,21 +662,12 @@
             if weights is None:
                 return grad[1:, :]
             else:
-<<<<<<< HEAD
-                return grad[1:,:] * weights
-
-    def _function4odr(self,param,x):
-        return self._model_function(param)
-
-    def _jacobian4odr(self,param,x):
-=======
                 return grad[1:, :] * weights
 
     def _function4odr(self, param, x):
         return self._model_function(param)
 
     def _jacobian4odr(self, param, x):
->>>>>>> ccf816c5
         return self._jacobian(param, x)
 
     def calculate_p_std(self, p0, method, *args):
@@ -775,15 +703,9 @@
         else:
             return ((weights * self._errfunc(param, y)) ** 2).sum()
 
-<<<<<<< HEAD
-    def _gradient_ls(self,param, y, weights=None):
-        gls =(2*self._errfunc(param, y, weights) *
-        self._jacobian(param, y)).sum(1)
-=======
     def _gradient_ls(self, param, y, weights=None):
         gls = (2 * self._errfunc(param, y, weights) *
                self._jacobian(param, y)).sum(1)
->>>>>>> ccf816c5
         return gls
 
     def _errfunc4mpfit(self, p, fjac=None, x=None, y=None,
@@ -796,11 +718,7 @@
             status = 0
             return [status, errfunc]
         else:
-<<<<<<< HEAD
-            return [0, self._jacobian(p,y).T]
-=======
             return [0, self._jacobian(p, y).T]
->>>>>>> ccf816c5
 
     def fit(self, fitter=None, method='ls', grad=False, weights=None,
             bounded=False, ext_bounding=False, update_plot=False,
@@ -882,26 +800,15 @@
         elif weights is not None:
             weights = weights.__getitem__(
                 self.axes_manager._getitem_tuple)[
-<<<<<<< HEAD
-                    self.channel_switches]
-        args = (self.spectrum()[self.channel_switches],
-        weights)
-=======
                 self.channel_switches]
         args = (self.spectrum()[self.channel_switches],
                 weights)
->>>>>>> ccf816c5
 
         # Least squares "dedicated" fitters
         if fitter == "leastsq":
             output = \
-<<<<<<< HEAD
-            leastsq(self._errfunc, self.p0[:], Dfun = jacobian,
-            col_deriv=1, args = args, full_output = True, **kwargs)
-=======
                 leastsq(self._errfunc, self.p0[:], Dfun=jacobian,
                         col_deriv=1, args=args, full_output=True, **kwargs)
->>>>>>> ccf816c5
 
             self.p0 = output[0]
             var_matrix = output[1]
@@ -912,13 +819,8 @@
             self.fit_output = output
 
         elif fitter == "odr":
-<<<<<<< HEAD
-            modelo = odr.Model(fcn = self._function4odr,
-            fjacb = odr_jacobian)
-=======
             modelo = odr.Model(fcn=self._function4odr,
                                fjacb=odr_jacobian)
->>>>>>> ccf816c5
             mydata = odr.RealData(self.axis.axis[self.channel_switches],
                                   self.spectrum()[self.channel_switches],
                                   sx=None,
@@ -940,17 +842,10 @@
             elif bounded is False:
                 self.mpfit_parinfo = None
             m = mpfit(self._errfunc4mpfit, self.p0[:],
-<<<<<<< HEAD
-                parinfo=self.mpfit_parinfo, functkw= {
-                'y': self.spectrum()[self.channel_switches],
-                'weights' :weights}, autoderivative = autoderivative,
-                quiet = 1)
-=======
                       parinfo=self.mpfit_parinfo, functkw={
                           'y': self.spectrum()[self.channel_switches],
                           'weights': weights}, autoderivative=autoderivative,
                       quiet=1)
->>>>>>> ccf816c5
             self.p0 = m.params
             self.p_std = m.perror
             self.fit_output = m
@@ -970,17 +865,10 @@
             # Simple (don't use gradient)
             if fitter == "fmin":
                 self.p0 = fmin(
-<<<<<<< HEAD
-                    tominimize, self.p0, args = args, **kwargs)
-            elif fitter == "powell" :
-                self.p0 = fmin_powell(tominimize, self.p0, args = args,
-                **kwargs)
-=======
                     tominimize, self.p0, args=args, **kwargs)
             elif fitter == "powell":
                 self.p0 = fmin_powell(tominimize, self.p0, args=args,
                                       **kwargs)
->>>>>>> ccf816c5
 
             # Make use of the gradient
             elif fitter == "cg":
@@ -991,13 +879,8 @@
                                    args=args, **kwargs)
             elif fitter == "bfgs":
                 self.p0 = fmin_bfgs(
-<<<<<<< HEAD
-                    tominimize, self.p0, fprime = fprime,
-                    args = args, **kwargs)
-=======
                     tominimize, self.p0, fprime=fprime,
                     args=args, **kwargs)
->>>>>>> ccf816c5
 
             # Constrainded optimizers
 
@@ -1007,30 +890,18 @@
                     self.set_boundaries()
                 elif bounded is False:
                     self.self.free_parameters_boundaries = None
-<<<<<<< HEAD
-                self.p0 = fmin_tnc(tominimize, self.p0, fprime = fprime,
-                args = args, bounds = self.free_parameters_boundaries,
-                approx_grad = approx_grad, **kwargs)[0]
-=======
                 self.p0 = fmin_tnc(tominimize, self.p0, fprime=fprime,
                                    args=args, bounds=self.free_parameters_boundaries,
                                    approx_grad=approx_grad, **kwargs)[0]
->>>>>>> ccf816c5
             elif fitter == "l_bfgs_b":
                 if bounded is True:
                     self.set_boundaries()
                 elif bounded is False:
                     self.self.free_parameters_boundaries = None
                 self.p0 = fmin_l_bfgs_b(tominimize, self.p0,
-<<<<<<< HEAD
-                    fprime=fprime, args=args,
-                    bounds=self.free_parameters_boundaries,
-                    approx_grad = approx_grad, **kwargs)[0]
-=======
                                         fprime=fprime, args=args,
                                         bounds=self.free_parameters_boundaries,
                                         approx_grad=approx_grad, **kwargs)[0]
->>>>>>> ccf816c5
             else:
                 print \
                     """
@@ -1047,10 +918,6 @@
                 tnc and l_bfgs_b
                 """ % fitter
 
-<<<<<<< HEAD
-
-=======
->>>>>>> ccf816c5
         if np.iterable(self.p0) == 0:
             self.p0 = (self.p0,)
         self._fetch_values_from_p0(p_std=self.p_std)
@@ -1095,15 +962,6 @@
 
         if autosave is not False:
             fd, autosave_fn = tempfile.mkstemp(
-<<<<<<< HEAD
-                prefix = 'hyperspy_autosave-',
-                dir = '.', suffix = '.npz')
-            os.close(fd)
-            autosave_fn = autosave_fn[:-4]
-            messages.information(
-            "Autosaving each %s pixels to %s.npz" % (autosave_every,
-                                                     autosave_fn))
-=======
                 prefix='hyperspy_autosave-',
                 dir='.', suffix='.npz')
             os.close(fd)
@@ -1111,7 +969,6 @@
             messages.information(
                 "Autosaving each %s pixels to %s.npz" % (autosave_every,
                                                          autosave_fn))
->>>>>>> ccf816c5
             messages.information(
                 "When multifit finishes its job the file will be deleted")
         if mask is not None and \
@@ -1154,10 +1011,6 @@
                     autosave_fn + 'npz'))
             os.remove(autosave_fn + '.npz')
 
-<<<<<<< HEAD
-
-=======
->>>>>>> ccf816c5
     def save_parameters2file(self, filename):
         """Save the parameters array in binary format
 
@@ -1176,11 +1029,7 @@
             i += 1
         np.savez(filename, **kwds)
 
-<<<<<<< HEAD
-    def load_parameters_from_file(self,filename):
-=======
     def load_parameters_from_file(self, filename):
->>>>>>> ccf816c5
         """Loads the parameters array from  a binary file written with
         the 'save_parameters2file' function
 
@@ -1226,11 +1075,7 @@
         _plot.signal_plot.add_line(l2)
         l2.plot()
         on_figure_window_close(_plot.signal_plot.figure,
-<<<<<<< HEAD
-                                self._disconnect_parameters2update_plot)
-=======
                                self._disconnect_parameters2update_plot)
->>>>>>> ccf816c5
         self._plot = self.spectrum._plot
         self._connect_parameters2update_plot()
         if plot_components is True:
@@ -1248,11 +1093,7 @@
             line.plot()
             component._model_plot_line = line
         on_figure_window_close(self._plot.signal_plot.figure,
-<<<<<<< HEAD
-                                self.disable_plot_components)
-=======
                                self.disable_plot_components)
->>>>>>> ccf816c5
 
     def disable_plot_components(self):
         if self._plot is None:
@@ -1270,15 +1111,9 @@
                     components_list.append(comp)
         for comp in components_list:
             for parameter in comp.parameters:
-<<<<<<< HEAD
-                parameter.set_current_value_to(mask = mask)
-
-    def _enable_ext_bounding(self,components = None):
-=======
                 parameter.set_current_value_to(mask=mask)
 
     def _enable_ext_bounding(self, components=None):
->>>>>>> ccf816c5
         """
         """
         if components is None:
@@ -1330,11 +1165,7 @@
                 component.export(folder=folder, format=format,
                                  save_std=save_std, only_free=only_free)
 
-<<<<<<< HEAD
-    def plot_results(self, only_free=True, only_active = True):
-=======
     def plot_results(self, only_free=True, only_active=True):
->>>>>>> ccf816c5
         """Plot the value of the parameters of the model
 
         Parameters
@@ -1405,11 +1236,7 @@
 
         """
         if (self._plot is None or
-<<<<<<< HEAD
-            self._plot.is_active() is False):
-=======
                 self._plot.is_active() is False):
->>>>>>> ccf816c5
             self.plot()
         if self._position_widgets:
             self.disable_adjust_position()
@@ -1460,10 +1287,6 @@
             am._axes[0]._twins = set()
             component._position.twin = am._axes[0]
 
-<<<<<<< HEAD
-
-=======
->>>>>>> ccf816c5
     def disable_adjust_position(self, components=None, fix_them=True):
         """Disables the interactive adjust position feature
 
@@ -1627,11 +1450,6 @@
         >>> m.set_parameters_value('area', 5)
         >>> m.set_parameters_value('area', 5, component_list=[v1])
         >>> m.set_parameters_value('area', 5, component_list=[v1], only_current=True)
-<<<<<<< HEAD
-
-        """
-=======
->>>>>>> ccf816c5
 
         """
 
@@ -1648,7 +1466,6 @@
                         _parameter.store_current_value_in_array()
                     else:
                         _parameter.value = value
-<<<<<<< HEAD
                         _parameter.assign_current_value_to_all()
 
     def __getitem__(self, value):
@@ -1691,7 +1508,4 @@
                         "Component name \"" + str(value) + 
                         "\" not found in model")
         else:
-            return list.__getitem__(self, value)
-=======
-                        _parameter.assign_current_value_to_all()
->>>>>>> ccf816c5
+            return list.__getitem__(self, value)
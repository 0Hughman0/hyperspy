# -*- coding: utf-8 -*-
# Copyright 2007-2023 The HyperSpy developers
#
# This file is part of HyperSpy.
#
# HyperSpy is free software: you can redistribute it and/or modify
# it under the terms of the GNU General Public License as published by
# the Free Software Foundation, either version 3 of the License, or
# (at your option) any later version.
#
# HyperSpy is distributed in the hope that it will be useful,
# but WITHOUT ANY WARRANTY; without even the implied warranty of
# MERCHANTABILITY or FITNESS FOR A PARTICULAR PURPOSE. See the
# GNU General Public License for more details.
#
# You should have received a copy of the GNU General Public License
# along with HyperSpy. If not, see <https://www.gnu.org/licenses/#GPL>.

import dask.array as da
import numpy as np
import pytest

from hyperspy import signals
from hyperspy.misc.utils import (
    is_hyperspy_signal,
    parse_quantity,
    slugify,
    strlist2enumeration,
    str2num,
    swapelem,
    fsdict,
    closest_power_of_two,
    shorten_name,
    is_cupy_array,
    to_numpy,
    get_array_module
)
<<<<<<< HEAD
from hyperspy.exceptions import LazyCupyConversion
=======
from hyperspy.exceptions import VisibleDeprecationWarning
>>>>>>> b43ed1df

try:
    import cupy as cp
    CUPY_INSTALLED = True
except ImportError:
    CUPY_INSTALLED = False

skip_cupy = pytest.mark.skipif(not CUPY_INSTALLED, reason="cupy is required")


def test_slugify():
    assert slugify("a") == "a"
    assert slugify("1a") == "1a"
    assert slugify("1") == "1"
    assert slugify("a a") == "a_a"
    assert slugify(42) == "42"
    assert slugify(3.14159) == "314159"
    assert slugify("├── Node1") == "Node1"

    assert slugify("a", valid_variable_name=True) == "a"
    assert slugify("1a", valid_variable_name=True) == "Number_1a"
    assert slugify("1", valid_variable_name=True) == "Number_1"

    assert slugify("a", valid_variable_name=False) == "a"
    assert slugify("1a", valid_variable_name=False) == "1a"
    assert slugify("1", valid_variable_name=False) == "1"


def test_parse_quantity():
    # From the metadata specification, the quantity is defined as
    # "name (units)" without backets in the name of the quantity
    assert parse_quantity("a (b)") == ("a", "b")
    assert parse_quantity("a (b/(c))") == ("a", "b/(c)")
    assert parse_quantity("a (c) (b/(c))") == ("a (c)", "b/(c)")
    assert parse_quantity("a [b]") == ("a [b]", "")
    assert parse_quantity("a [b]", opening="[", closing="]") == ("a", "b")


def test_is_hyperspy_signal():
    s = signals.Signal1D(np.zeros((5, 5, 5)))
    p = object()
    assert is_hyperspy_signal(s) is True
    assert is_hyperspy_signal(p) is False


def test_strlist2enumeration():
    assert strlist2enumeration([]) == ""
    assert strlist2enumeration("a") == "a"
    assert strlist2enumeration(["a"]) == "a"
    assert strlist2enumeration(["a", "b"]) == "a and b"
    assert strlist2enumeration(["a", "b", "c"]) == "a, b and c"


def test_str2num():
    assert (
        str2num("2.17\t 3.14\t 42\n 1\t 2\t 3")
        == np.array([[2.17, 3.14, 42.0], [1.0, 2.0, 3.0]])
    ).all()


def test_swapelem():
    L = ["a", "b", "c"]
    swapelem(L, 1, 2)
    assert L == ["a", "c", "b"]


def test_fsdict():
    parrot = {}
    fsdict(
        ["This", "is", "a", "dead", "parrot"], "It has gone to meet its maker", parrot
    )
    fsdict(["This", "parrot", "is", "no", "more"], "It is an ex parrot", parrot)
    fsdict(
        ["This", "parrot", "has", "seized", "to", "be"],
        "It is pushing up the daisies",
        parrot,
    )
    fsdict([""], "I recognize a dead parrot when I see one", parrot)
    assert (
        parrot["This"]["is"]["a"]["dead"]["parrot"] == "It has gone to meet its maker"
    )
    assert parrot["This"]["parrot"]["is"]["no"]["more"] == "It is an ex parrot"
    assert (
        parrot["This"]["parrot"]["has"]["seized"]["to"]["be"]
        == "It is pushing up the daisies"
    )
    assert parrot[""] == "I recognize a dead parrot when I see one"


def test_closest_power_of_two():
    assert closest_power_of_two(5) == 8
    assert closest_power_of_two(13) == 16
    assert closest_power_of_two(120) == 128
    assert closest_power_of_two(973) == 1024


def test_shorten_name():
    assert (
        shorten_name("And now for soemthing completely different.", 16)
        == "And now for so.."
    )


@skip_cupy
def test_is_cupy_array():
    cp_array = cp.array([0, 1, 2])
    np_array = np.array([0, 1, 2])
    assert is_cupy_array(cp_array)
    assert not is_cupy_array(np_array)


@skip_cupy
def test_to_numpy():
    cp_array = cp.array([0, 1, 2])
    np_array = np.array([0, 1, 2])
    np.testing.assert_allclose(to_numpy(cp_array), np_array)
    np.testing.assert_allclose(to_numpy(np_array), np_array)


def test_to_numpy_error():
    da_array = da.array([0, 1, 2])
    with pytest.raises(TypeError):
        to_numpy(da_array)

    list_array = [[0, 1, 2]]
    with pytest.raises(TypeError):
        to_numpy(list_array)


def test_get_array_module():
    np_array = np.array([0, 1, 2])
    assert get_array_module(np_array) == np


@skip_cupy
def test_get_array_module_cupy():
    cp_array = cp.array([0, 1, 2])
    assert get_array_module(cp_array) == cp<|MERGE_RESOLUTION|>--- conflicted
+++ resolved
@@ -35,11 +35,7 @@
     to_numpy,
     get_array_module
 )
-<<<<<<< HEAD
-from hyperspy.exceptions import LazyCupyConversion
-=======
-from hyperspy.exceptions import VisibleDeprecationWarning
->>>>>>> b43ed1df
+
 
 try:
     import cupy as cp

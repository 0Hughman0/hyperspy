# Copyright 2007-2016 The HyperSpy developers
#
# This file is part of  HyperSpy.
#
#  HyperSpy is free software: you can redistribute it and/or modify
# it under the terms of the GNU General Public License as published by
# the Free Software Foundation, either version 3 of the License, or
# (at your option) any later version.
#
#  HyperSpy is distributed in the hope that it will be useful,
# but WITHOUT ANY WARRANTY; without even the implied warranty of
# MERCHANTABILITY or FITNESS FOR A PARTICULAR PURPOSE.  See the
# GNU General Public License for more details.
#
# You should have received a copy of the GNU General Public License
# along with  HyperSpy.  If not, see <http://www.gnu.org/licenses/>.

import numpy as np
import scipy.ndimage
import traits.api as t
import pytest
import matplotlib.pyplot as plt

import hyperspy.api as hs
from hyperspy.drawing.utils import plot_RGB_map
from hyperspy.tests.drawing.test_plot_signal import _TestPlot
from hyperspy.drawing.utils import make_cmap

scalebar_color = 'blue'
default_tol = 2.0
baseline_dir = 'plot_signal2d'
style_pytest_mpl = 'default'


def _generate_image_stack_signal():
    image = hs.signals.Signal2D(np.random.random((2, 3, 512, 512)))
    for i in range(2):
        for j in range(3):
            image.data[i, j, :] = scipy.misc.ascent() * (i + 0.5 + j)
    axes = image.axes_manager
    axes[2].name = "x"
    axes[3].name = "y"
    axes[2].units = "nm"
    axes[3].units = "nm"

    return image


def _set_navigation_axes(axes_manager, name=t.Undefined, units=t.Undefined,
                         scale=1.0, offset=0.0):
    for nav_axis in axes_manager.navigation_axes:
        nav_axis.units = units
        nav_axis.scale = scale
        nav_axis.offset = offset
    return axes_manager


def _set_signal_axes(axes_manager, name=t.Undefined, units=t.Undefined,
                     scale=1.0, offset=0.0):
    for sig_axis in axes_manager.signal_axes:
        sig_axis.name = name
        sig_axis.units = units
        sig_axis.scale = scale
        sig_axis.offset = offset
    return axes_manager


@pytest.mark.parametrize("normalization", ['single', 'global'])
@pytest.mark.mpl_image_compare(
    baseline_dir=baseline_dir, tolerance=default_tol, style=style_pytest_mpl)
def test_rgb_image(mpl_cleanup, normalization):
    w = 20
    data = np.arange(1, w * w + 1).reshape(w, w)
    ch1 = hs.signals.Signal2D(data)
    ch1.axes_manager = _set_signal_axes(ch1.axes_manager)
    ch2 = hs.signals.Signal2D(data.T * 2)
    ch2.axes_manager = _set_signal_axes(ch2.axes_manager)
    plot_RGB_map([ch1, ch2], normalization=normalization)
    return plt.gcf()


def _generate_parameter():
    parameters = []
    for scalebar in [True, False]:
        for colorbar in [True, False]:
            for axes_ticks in [True, False]:
                for centre_colormap in [True, False]:
                    parameters.append([scalebar, colorbar, axes_ticks,
                                       centre_colormap])
    return parameters


@pytest.mark.parametrize(("scalebar", "colorbar", "axes_ticks",
                          "centre_colormap"),
                         _generate_parameter())
@pytest.mark.mpl_image_compare(
    baseline_dir=baseline_dir, tolerance=default_tol, style=style_pytest_mpl)
def test_plot(mpl_cleanup, scalebar, colorbar, axes_ticks, centre_colormap):
    test_plot = _TestPlot(ndim=0, sdim=2)
    test_plot.signal.plot(scalebar=scalebar,
                          colorbar=colorbar,
                          axes_ticks=axes_ticks,
                          centre_colormap=centre_colormap)
    return test_plot.signal._plot.signal_plot.figure


def _generate_parameter_plot_images():
    # There are 9 images in total
    vmin, vmax = [None] * 9, [None] * 9
    vmin[1], vmax[2] = 30, 200
    return vmin, vmax


@pytest.mark.parametrize(("vmin", "vmax"), (_generate_parameter_plot_images(),
                                            (None, None)))
@pytest.mark.mpl_image_compare(
    baseline_dir=baseline_dir, tolerance=default_tol, style=style_pytest_mpl)
def test_plot_multiple_images_list(mpl_cleanup, vmin, vmax):
    # load red channel of raccoon as an image
    image0 = hs.signals.Signal2D(scipy.misc.face()[:, :, 0])
    image0.metadata.General.title = 'Rocky Raccoon - R'
    axes0 = image0.axes_manager
    axes0[0].name = "x"
    axes0[1].name = "y"
    axes0[0].units = "mm"
    axes0[1].units = "mm"

    # load ascent into 2x3 hyperimage
    image1 = _generate_image_stack_signal()

    # load green channel of raccoon as an image
    image2 = hs.signals.Signal2D(scipy.misc.face()[:, :, 1])
    image2.metadata.General.title = 'Rocky Raccoon - G'
    axes2 = image2.axes_manager
    axes2[0].name = "x"
    axes2[1].name = "y"
    axes2[0].units = "mm"
    axes2[1].units = "mm"

    # load rgb imimagesage
    rgb = hs.signals.Signal1D(scipy.misc.face())
    rgb.change_dtype("rgb8")
    rgb.metadata.General.title = 'RGB'
    axesRGB = rgb.axes_manager
    axesRGB[0].name = "x"
    axesRGB[1].name = "y"
    axesRGB[0].units = "nm"
    axesRGB[1].units = "nm"

    hs.plot.plot_images([image0, image1, image2, rgb], tight_layout=True,
                        labelwrap=20, vmin=vmin, vmax=vmax)
    return plt.gcf()


<<<<<<< HEAD
class _TestIteratedSignal:

    def __init__(self):
        s = hs.signals.Signal2D([scipy.misc.ascent()] * 6)
        angles = hs.signals.BaseSignal(range(00, 60, 10))
        s.map(scipy.ndimage.rotate, angle=angles.T, reshape=False)
        # prevent values outside of integer range
        s.data = np.clip(s.data, 0, 255)
        title = 'Ascent'

        s.axes_manager = self._set_signal_axes(s.axes_manager,
                                               name='spatial',
                                               units='nm', scale=1,
                                               offset=0.0)
        s.axes_manager = self._set_navigation_axes(s.axes_manager,
                                                   name='index',
                                                   units='images',
                                                   scale=1, offset=0)
        s.metadata.General.title = title

        self.signal = s

    def _set_navigation_axes(self, axes_manager, name=t.Undefined,
                             units=t.Undefined, scale=1.0, offset=0.0):
        for nav_axis in axes_manager.navigation_axes:
            nav_axis.units = units
            nav_axis.scale = scale
            nav_axis.offset = offset
        return axes_manager

    def _set_signal_axes(self, axes_manager, name=t.Undefined,
                         units=t.Undefined, scale=1.0, offset=0.0):
        for sig_axis in axes_manager.signal_axes:
            sig_axis.name = name
            sig_axis.units = units
            sig_axis.scale = scale
            sig_axis.offset = offset
        return axes_manager


@pytest.mark.mpl_image_compare(
    baseline_dir=baseline_dir, tolerance=default_tol, style=style_pytest_mpl)
def test_plot_images_default(mpl_cleanup):
    test_im_plot = _TestIteratedSignal()
    hs.plot.plot_images(test_im_plot.signal)
    return plt.gcf()


@pytest.mark.mpl_image_compare(
    baseline_dir=baseline_dir, tolerance=default_tol, style=style_pytest_mpl)
def test_plot_images_cmap_list(mpl_cleanup):
    test_im_plot = _TestIteratedSignal()
    hs.plot.plot_images(test_im_plot.signal,
                        axes_decor='off',
                        cmap=['viridis', 'gray'])
    return plt.gcf()


@pytest.mark.mpl_image_compare(
    baseline_dir=baseline_dir, tolerance=default_tol, style=style_pytest_mpl)
def test_plot_images_cmap_list_w_diverging(mpl_cleanup):
    test_im_plot = _TestIteratedSignal()
    hs.plot.plot_images(test_im_plot.signal,
                        axes_decor='off',
                        cmap=['viridis', 'gray', 'RdBu_r'])
    return plt.gcf()


@pytest.mark.mpl_image_compare(
    baseline_dir=baseline_dir, tolerance=default_tol, style=style_pytest_mpl)
def test_plot_images_cmap_mpl_colors(mpl_cleanup):
    test_im_plot = _TestIteratedSignal()
    hs.plot.plot_images(test_im_plot.signal,
                        axes_decor='off',
                        cmap='mpl_colors')
    return plt.gcf()


def test_plot_images_cmap_mpl_colors_w_single_cbar():
    # This should give an error, so test for that
    test_im_plot = _TestIteratedSignal()
    with pytest.raises(ValueError) as val_error:
        hs.plot.plot_images(test_im_plot.signal,
                            axes_decor='off',
                            cmap='mpl_colors',
                            colorbar='single')
    assert str(val_error.value) == 'Cannot use a single colorbar with ' \
                                   'multiple colormaps. Please check for ' \
                                   'compatible arguments.'


def test_plot_images_bogus_cmap():
    # This should give an error, so test for that
    test_im_plot = _TestIteratedSignal()
    with pytest.raises(ValueError) as val_error:
        hs.plot.plot_images(test_im_plot.signal,
                            axes_decor='off',
                            cmap=3.14159265359,
                            colorbar=None)
    assert str(val_error.value) == 'The provided cmap value was not ' \
                                   'understood. Please check input values.'


@pytest.mark.mpl_image_compare(
    baseline_dir=baseline_dir, tolerance=default_tol, style=style_pytest_mpl)
def test_plot_images_cmap_one_string(mpl_cleanup):
    test_im_plot = _TestIteratedSignal()
    hs.plot.plot_images(test_im_plot.signal,
                        axes_decor='off',
                        cmap='RdBu_r',
                        colorbar='single')
    return plt.gcf()


@pytest.mark.mpl_image_compare(
    baseline_dir=baseline_dir, tolerance=default_tol, style=style_pytest_mpl)
def test_plot_images_cmap_make_cmap_bittrue(mpl_cleanup):
    test_im_plot = _TestIteratedSignal()
    hs.plot.plot_images(test_im_plot.signal,
                        axes_decor='off',
                        cmap=make_cmap([(255, 255, 255),
                                        '#F5B0CB',
                                        (220, 106, 207),
                                        '#745C97',
                                        (57, 55, 91)],
                                       bit=True,
                                       name='test_cmap',
                                       register=True))
    return plt.gcf()


@pytest.mark.mpl_image_compare(
    baseline_dir=baseline_dir, tolerance=default_tol, style=style_pytest_mpl)
def test_plot_images_cmap_make_cmap_bitfalse(mpl_cleanup):
    test_im_plot = _TestIteratedSignal()
    hs.plot.plot_images(test_im_plot.signal,
                        axes_decor='off',
                        cmap=make_cmap([(1, 1, 1),
                                        '#F5B0CB',
                                        (0.86, 0.42, 0.81),
                                        '#745C97',
                                        (0.22, 0.22, 0.36)],
                                       bit=False,
                                       name='test_cmap',
                                       register=True))
    return plt.gcf()


@pytest.mark.mpl_image_compare(
    baseline_dir=baseline_dir, tolerance=default_tol, style=style_pytest_mpl)
def test_plot_images_cmap_multi_signal(mpl_cleanup):
    test_plot1 = _TestIteratedSignal()

    test_plot2 = _TestIteratedSignal()
    test_plot2.signal *= 2  # change scale of second signal
    test_plot2.signal = test_plot2.signal.inav[::-1]
    test_plot2.signal.metadata.General.title = 'Descent'

    hs.plot.plot_images([test_plot1.signal,
                         test_plot2.signal],
                        axes_decor='off',
                        per_row=4,
                        cmap='mpl_colors')
    return plt.gcf()


@pytest.mark.mpl_image_compare(
    baseline_dir=baseline_dir, tolerance=default_tol, style=style_pytest_mpl)
def test_plot_images_cmap_multi_w_rgb(mpl_cleanup):
    test_plot1 = _TestIteratedSignal()

    test_plot2 = _TestIteratedSignal()
    test_plot2.signal *= 2  # change scale of second signal
    test_plot2.signal.metadata.General.title = 'Ascent-2'

    rgb_sig = hs.signals.Signal1D(scipy.misc.face())
    rgb_sig.change_dtype('rgb8')
    rgb_sig.metadata.General.title = 'Racoon!'

    hs.plot.plot_images([test_plot1.signal,
                         test_plot2.signal,
                         rgb_sig],
                        axes_decor='off',
                        per_row=4,
                        cmap='mpl_colors')
    return plt.gcf()


=======
@pytest.mark.mpl_image_compare(
    baseline_dir=baseline_dir, tolerance=default_tol, style=style_pytest_mpl)
>>>>>>> 0a4e4319
def test_plot_images_single_image(mpl_cleanup):
    image0 = hs.signals.Signal2D(np.arange(100).reshape(10, 10))
    image0.isig[5, 5] = 200
    image0.metadata.General.title = 'This is the title from the metadata'
    ax = hs.plot.plot_images(image0, saturated_pixels=0.1)
    return plt.gcf()

<<<<<<< HEAD
def test_plot_images_multi_signal_w_axes_replot(mpl_cleanup):
    imdata = np.random.rand(3, 5, 5)
    imgs = hs.signals.Signal2D(imdata)
    img_list = [imgs, imgs.inav[:2], imgs.inav[0]]
    subplots=hs.plot.plot_images(img_list, axes_decor=None)
    f = plt.gcf()
    f.canvas.draw()
    f.canvas.flush_events()

    tests = []
    for axi in subplots:
        imi = axi.images[0].get_array()
        x, y = axi.transData.transform((2, 2))
        # Calling base class method because of backends
        plt.matplotlib.backends.backend_agg.FigureCanvasBase.button_press_event(
                                                  f.canvas, x, y, 'left',  True)
        fn = plt.gcf()
        tests.append(
            np.allclose(imi, fn.axes[0].images[0].get_array().data) )
        plt.close(fn)
    assert np.alltrue(tests)
    return f
=======
@pytest.mark.mpl_image_compare(
    baseline_dir=baseline_dir, tolerance=default_tol, style=style_pytest_mpl)
def test_plot_images_single_image_stack(mpl_cleanup):
    image0 = hs.signals.Signal2D(np.arange(200).reshape(2, 10, 10))
    image0.isig[5, 5] = 200
    image0.metadata.General.title = 'This is the title from the metadata'
    ax = hs.plot.plot_images(image0, saturated_pixels=0.1)
    return plt.gcf()
>>>>>>> 0a4e4319

@pytest.mark.parametrize("saturated_pixels", [5.0, [0.0, 20.0, 40.0],
                                              [10.0, 20.0], [10.0, None, 20.0]])
@pytest.mark.mpl_image_compare(
    baseline_dir=baseline_dir, tolerance=default_tol, style=style_pytest_mpl)
def test_plot_images_saturated_pixels(mpl_cleanup, saturated_pixels):
    image0 = hs.signals.Signal2D(np.arange(100).reshape(10, 10))
    image0.isig[5, 5] = 200
    image0.metadata.General.title = 'This is the title from the metadata'
    ax = hs.plot.plot_images([image0, image0, image0],
                             saturated_pixels=saturated_pixels,
                             axes_decor='off')
    return ax[0].figure


@pytest.mark.parametrize("colorbar", ['single', 'multi', None])
@pytest.mark.mpl_image_compare(
    baseline_dir=baseline_dir, tolerance=default_tol, style=style_pytest_mpl)
def test_plot_images_colorbar(mpl_cleanup, colorbar):
    image0 = hs.signals.Signal2D(np.arange(100).reshape(10, 10))
    image0.isig[5, 5] = 200
    image0.metadata.General.title = 'This is the title from the metadata'
    ax = hs.plot.plot_images([image0, image0], colorbar=colorbar,
                             vmin=[0, 10], vmax=[120, None],
                             axes_decor='ticks')
    return ax[0].figure


def test_plot_images_signal1D():
    image0 = hs.signals.Signal1D(np.arange(100).reshape(10, 10))
    with pytest.raises(ValueError):
        hs.plot.plot_images([image0, image0])


def test_plot_images_not_signal():
    data = np.arange(100).reshape(10, 10)
    with pytest.raises(ValueError):
        hs.plot.plot_images([data, data])

    with pytest.raises(ValueError):
        hs.plot.plot_images(data)

    with pytest.raises(ValueError):
        hs.plot.plot_images('not a list of signal')<|MERGE_RESOLUTION|>--- conflicted
+++ resolved
@@ -152,7 +152,6 @@
     return plt.gcf()
 
 
-<<<<<<< HEAD
 class _TestIteratedSignal:
 
     def __init__(self):
@@ -340,11 +339,8 @@
                         cmap='mpl_colors')
     return plt.gcf()
 
-
-=======
-@pytest.mark.mpl_image_compare(
-    baseline_dir=baseline_dir, tolerance=default_tol, style=style_pytest_mpl)
->>>>>>> 0a4e4319
+@pytest.mark.mpl_image_compare(
+    baseline_dir=baseline_dir, tolerance=default_tol, style=style_pytest_mpl)
 def test_plot_images_single_image(mpl_cleanup):
     image0 = hs.signals.Signal2D(np.arange(100).reshape(10, 10))
     image0.isig[5, 5] = 200
@@ -352,7 +348,15 @@
     ax = hs.plot.plot_images(image0, saturated_pixels=0.1)
     return plt.gcf()
 
-<<<<<<< HEAD
+@pytest.mark.mpl_image_compare(
+    baseline_dir=baseline_dir, tolerance=default_tol, style=style_pytest_mpl)
+def test_plot_images_single_image_stack(mpl_cleanup):
+    image0 = hs.signals.Signal2D(np.arange(200).reshape(2, 10, 10))
+    image0.isig[5, 5] = 200
+    image0.metadata.General.title = 'This is the title from the metadata'
+    ax = hs.plot.plot_images(image0, saturated_pixels=0.1)
+    return plt.gcf()
+
 def test_plot_images_multi_signal_w_axes_replot(mpl_cleanup):
     imdata = np.random.rand(3, 5, 5)
     imgs = hs.signals.Signal2D(imdata)
@@ -375,16 +379,6 @@
         plt.close(fn)
     assert np.alltrue(tests)
     return f
-=======
-@pytest.mark.mpl_image_compare(
-    baseline_dir=baseline_dir, tolerance=default_tol, style=style_pytest_mpl)
-def test_plot_images_single_image_stack(mpl_cleanup):
-    image0 = hs.signals.Signal2D(np.arange(200).reshape(2, 10, 10))
-    image0.isig[5, 5] = 200
-    image0.metadata.General.title = 'This is the title from the metadata'
-    ax = hs.plot.plot_images(image0, saturated_pixels=0.1)
-    return plt.gcf()
->>>>>>> 0a4e4319
 
 @pytest.mark.parametrize("saturated_pixels", [5.0, [0.0, 20.0, 40.0],
                                               [10.0, 20.0], [10.0, None, 20.0]])

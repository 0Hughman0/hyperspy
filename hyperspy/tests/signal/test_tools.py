import numpy as np
from nose.tools import (
    assert_true,
    assert_equal,
    assert_not_equal,
    raises)

from hyperspy.signal import Signal
from hyperspy import signals


class Test2D:

    def setUp(self):
        self.signal = Signal(np.arange(5 * 10).reshape(5, 10))
        self.signal.axes_manager[0].name = "x"
        self.signal.axes_manager[1].name = "E"
        self.signal.axes_manager[0].scale = 0.5
<<<<<<< HEAD
=======
        self.signal.mapped_parameters.set_item('splitting.axis', 0)
        self.signal.mapped_parameters.set_item(
            'splitting.step_sizes', [2, 2])
>>>>>>> ccf816c5
        self.data = self.signal.data.copy()

    def test_axis_by_str(self):
        s1 = self.signal.deepcopy()
        s2 = self.signal.deepcopy()
        s1.crop(0, 2, 4)
        s2.crop("x", 2, 4)
        assert_true((s1.data == s2.data).all())

    def test_crop_int(self):
        s = self.signal
        d = self.data
        s.crop(0, 2, 4)
        assert_true((s.data == d[2:4, :]).all())

    def test_crop_float(self):
        s = self.signal
        d = self.data
        s.crop(0, 2, 2.)
        assert_true((s.data == d[2:4, :]).all())

    def test_split_axis0(self):
        result = self.signal.split(0, 2)
        assert_true(len(result) == 2)
        assert_true((result[0].data == self.data[:2, :]).all())
        assert_true((result[1].data == self.data[2:4, :]).all())

    def test_split_axis1(self):
        result = self.signal.split(1, 2)
        assert_true(len(result) == 2)
        assert_true((result[0].data == self.data[:, :5]).all())
        assert_true((result[1].data == self.data[:, 5:]).all())

    def test_split_axisE(self):
        result = self.signal.split("E", 2)
        assert_true(len(result) == 2)
        assert_true((result[0].data == self.data[:, :5]).all())
        assert_true((result[1].data == self.data[:, 5:]).all())

    def test_split_default(self):
        result = self.signal.split()
<<<<<<< HEAD
        assert_true(len(result) == 5)
        assert_true((result[0].data == self.data[0]).all())
=======
        assert_true(len(result) == 2)
        assert_true((result[0].data == self.data[:2, :]).all())
        assert_true((result[1].data == self.data[2:4, :]).all())
>>>>>>> ccf816c5

    def test_histogram(self):
        result = self.signal.get_histogram(3)
        assert_true(isinstance(result, signals.Spectrum))
        assert_true((result.data == np.array([17, 16, 17])).all())


class Test3D:

    def setUp(self):
        self.signal = Signal(np.arange(2 * 4 * 6).reshape(2, 4, 6))
        self.signal.axes_manager[0].name = "x"
        self.signal.axes_manager[1].name = "y"
        self.signal.axes_manager[2].name = "E"
        self.signal.axes_manager[0].scale = 0.5
<<<<<<< HEAD
=======
        self.signal.mapped_parameters.set_item('splitting.axis', 0)
        self.signal.mapped_parameters.set_item(
            'splitting.step_sizes', [2, 2])
>>>>>>> ccf816c5
        self.data = self.signal.data.copy()

    def test_rebin(self):
        assert_true(self.signal.rebin((2, 1, 6)).data.shape == (1, 2, 6))

    def test_swap_axes(self):
        s = self.signal
        assert_equal(s.swap_axes(0, 1).data.shape, (4, 2, 6))
        assert_true(s.swap_axes(0, 2).data.flags['C_CONTIGUOUS'])


class Test4D:

    def setUp(self):
        s = signals.Spectrum(np.ones((5, 4, 3, 6)))
        for axis, name in zip(
                s.axes_manager._get_axes_in_natural_order(),
                ['x', 'y', 'z', 'E']):
            axis.name = name
        self.s = s

    def test_rollaxis_int(self):
        assert_equal(self.s.rollaxis(2, 0).data.shape, (4, 3, 5, 6))

    def test_rollaxis_str(self):
        assert_equal(self.s.rollaxis("z", "x").data.shape, (4, 3, 5, 6))

    def test_unfold_spectrum(self):
        self.s.unfold()
        assert_equal(self.s.data.shape, (60, 6))

    def test_unfold_image(self):
        im = self.s.to_image()
        im.unfold()
        assert_equal(im.data.shape, (30, 12))


def test_signal_iterator():
    s = Signal(np.arange(3).reshape((3, 1)))
    assert_equal(s.next().data[0], 0)
    # If the following fails it can be because the iteration index was not
    # restarted
    for i, signal in enumerate(s):
        assert_equal(i, signal.data[0])<|MERGE_RESOLUTION|>--- conflicted
+++ resolved
@@ -16,12 +16,6 @@
         self.signal.axes_manager[0].name = "x"
         self.signal.axes_manager[1].name = "E"
         self.signal.axes_manager[0].scale = 0.5
-<<<<<<< HEAD
-=======
-        self.signal.mapped_parameters.set_item('splitting.axis', 0)
-        self.signal.mapped_parameters.set_item(
-            'splitting.step_sizes', [2, 2])
->>>>>>> ccf816c5
         self.data = self.signal.data.copy()
 
     def test_axis_by_str(self):
@@ -63,14 +57,9 @@
 
     def test_split_default(self):
         result = self.signal.split()
-<<<<<<< HEAD
         assert_true(len(result) == 5)
         assert_true((result[0].data == self.data[0]).all())
-=======
-        assert_true(len(result) == 2)
-        assert_true((result[0].data == self.data[:2, :]).all())
-        assert_true((result[1].data == self.data[2:4, :]).all())
->>>>>>> ccf816c5
+
 
     def test_histogram(self):
         result = self.signal.get_histogram(3)
@@ -86,12 +75,6 @@
         self.signal.axes_manager[1].name = "y"
         self.signal.axes_manager[2].name = "E"
         self.signal.axes_manager[0].scale = 0.5
-<<<<<<< HEAD
-=======
-        self.signal.mapped_parameters.set_item('splitting.axis', 0)
-        self.signal.mapped_parameters.set_item(
-            'splitting.step_sizes', [2, 2])
->>>>>>> ccf816c5
         self.data = self.signal.data.copy()
 
     def test_rebin(self):

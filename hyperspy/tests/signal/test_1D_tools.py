--- conflicted
+++ resolved
@@ -139,76 +139,44 @@
         self.signal = s
 
     def test_single_spectrum(self):
-<<<<<<< HEAD
         peaks = self.signal.inav[0].find_peaks1D_ohaver()[0]
         if self.signal._lazy:
             peaks = peaks.compute()
-        nt.assert_true(np.allclose(
-            peaks['position'], self.peak_positions0, rtol=1e-5, atol=1e-4))
+        assert np.allclose(
+            peaks['position'], self.peak_positions0, rtol=1e-5, atol=1e-4)
 
     def test_two_spectra(self):
         peaks = self.signal.find_peaks1D_ohaver()[1]
         if self.signal._lazy:
             peaks = peaks.compute()
-        nt.assert_true(np.allclose(
-            peaks['position'], self.peak_positions1, rtol=1e-5, atol=1e-4))
+        assert np.allclose(
+            peaks['position'], self.peak_positions1, rtol=1e-5, atol=1e-4)
 
     def test_height(self):
         peaks = self.signal.find_peaks1D_ohaver()[1]
         if self.signal._lazy:
             peaks = peaks.compute()
-        nt.assert_true(np.allclose(
-            peaks['height'], 1.0, rtol=1e-5, atol=1e-4))
+        assert np.allclose(
+            peaks['height'], 1.0, rtol=1e-5, atol=1e-4)
 
     def test_width(self):
         peaks = self.signal.find_peaks1D_ohaver()[1]
         if self.signal._lazy:
             peaks = peaks.compute()
-        nt.assert_true(np.allclose(
-            peaks['width'], 3.5758, rtol=1e-4, atol=1e-4),
-            msg="One or several widths are not close enough to expected " +
-            "value (3.5758): " + str(peaks[1]['width']))
+        assert np.allclose(peaks['width'], 3.5758, rtol=1e-4, atol=1e-4)
 
     def test_n_peaks(self):
         peaks = self.signal.find_peaks1D_ohaver()[1]
         if self.signal._lazy:
             peaks = peaks.compute()
-        nt.assert_equal(len(peaks), 8)
+        assert len(peaks) == 8
 
     def test_maxpeaksn(self):
         for n in range(1, 10):
             peaks = self.signal.find_peaks1D_ohaver(maxpeakn=n)[1]
             if self.signal._lazy:
                 peaks = peaks.compute()
-            nt.assert_equal(len(peaks), min((8, n)))
-=======
-        peaks = self.signal.inav[0].find_peaks1D_ohaver()
-        assert np.allclose(
-            peaks[0]['position'], self.peak_positions0, rtol=1e-5, atol=1e-4)
-
-    def test_two_spectra(self):
-        peaks = self.signal.find_peaks1D_ohaver()
-        assert np.allclose(
-            peaks[1]['position'], self.peak_positions1, rtol=1e-5, atol=1e-4)
-
-    def test_height(self):
-        peaks = self.signal.find_peaks1D_ohaver()
-        assert np.allclose(
-            peaks[1]['height'], 1.0, rtol=1e-5, atol=1e-4)
-
-    def test_width(self):
-        peaks = self.signal.find_peaks1D_ohaver()
-        assert np.allclose(peaks[1]['width'], 3.5758, rtol=1e-4, atol=1e-4)
-
-    def test_n_peaks(self):
-        peaks = self.signal.find_peaks1D_ohaver()
-        assert len(peaks[1]) == 8
-
-    def test_maxpeaksn(self):
-        for n in range(1, 10):
-            peaks = self.signal.find_peaks1D_ohaver(maxpeakn=n)
-            assert len(peaks[1]) == min((8, n))
->>>>>>> 6420de52
+            assert len(peaks) == min((8, n))
 
 
 @lazifyTestClass
@@ -281,36 +249,24 @@
             window=None,
             return_interval=True,
             show_progressbar=None)
-<<<<<<< HEAD
         np.testing.assert_allclose(width.data, 0.7065102,
                                    rtol=self.rtol, atol=self.atol)
         np.testing.assert_allclose(left.data, 1.6467449,
                                    rtol=self.rtol, atol=self.atol)
         np.testing.assert_allclose(right.data, 2.353255,
                                    rtol=self.rtol, atol=self.atol)
-=======
-        assert width == 2.35482074
-        assert left == 0.82258963
-        assert right == 3.17741037
         for t in (width, left, right):
             assert t.metadata.Signal.signal_type == ""
             assert t.axes_manager.signal_dimension == 0
->>>>>>> 6420de52
 
     def test_too_narrow_range(self):
         width, left, right = self.s.estimate_peak_width(
             window=0.5,
             return_interval=True,
             show_progressbar=None)
-<<<<<<< HEAD
-        nt.assert_true(np.isnan(width.data).all())
-        nt.assert_true(np.isnan(left.data).all())
-        nt.assert_true(np.isnan(right.data).all())
-=======
-        assert width == np.nan
-        assert left == np.nan
-        assert right == np.nan
->>>>>>> 6420de52
+        assert np.isnan(width.data).all()
+        assert np.isnan(left.data).all()
+        assert np.isnan(right.data).all()
 
     def test_two_peaks(self):
         s = self.s.deepcopy()
@@ -320,15 +276,9 @@
             window=None,
             return_interval=True,
             show_progressbar=None)
-<<<<<<< HEAD
-        nt.assert_true(np.isnan(width.data).all())
-        nt.assert_true(np.isnan(left.data).all())
-        nt.assert_true(np.isnan(right.data).all())
-=======
-        assert width == np.nan
-        assert left == np.nan
-        assert right == np.nan
->>>>>>> 6420de52
+        assert np.isnan(width.data).all()
+        assert np.isnan(left.data).all()
+        assert np.isnan(right.data).all()
 
 
 @lazifyTestClass(rtol=1e-4, atol=0.4)
@@ -364,12 +314,8 @@
         self.s.smooth_lowess(smoothing_parameter=frac,
                              number_of_iterations=it,
                              show_progressbar=None)
-<<<<<<< HEAD
         np.testing.assert_allclose(self.s.data, data,
                                    rtol=self.rtol, atol=self.atol)
-=======
-        assert np.allclose(data, self.s.data)
->>>>>>> 6420de52
 
     def test_tv(self):
         weight = 1
@@ -380,12 +326,8 @@
                 weight=weight,)
         self.s.smooth_tv(smoothing_parameter=weight,
                          show_progressbar=None)
-<<<<<<< HEAD
         np.testing.assert_allclose(data, self.s.data,
                                    rtol=self.rtol, atol=self.atol)
-=======
-        assert np.allclose(data, self.s.data)
->>>>>>> 6420de52
 
     def test_savgol(self):
         window_length = 13
@@ -402,8 +344,4 @@
             window_length=window_length,
             polynomial_order=polyorder,
             differential_order=deriv,)
-<<<<<<< HEAD
-        np.testing.assert_allclose(data, self.s.data)
-=======
-        assert np.allclose(data, self.s.data)
->>>>>>> 6420de52
+        np.testing.assert_allclose(data, self.s.data)
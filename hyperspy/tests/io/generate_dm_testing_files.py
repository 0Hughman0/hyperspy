# -*- coding: utf-8 -*-
# Copyright 2007-2011 The Hyperspy developers
#
# This file is part of  Hyperspy.
#
#  Hyperspy is free software: you can redistribute it and/or modify
# it under the terms of the GNU General Public License as published by
# the Free Software Foundation, either version 3 of the License, or
# (at your option) any later version.
#
#  Hyperspy is distributed in the hope that it will be useful,
# but WITHOUT ANY WARRANTY; without even the implied warranty of
# MERCHANTABILITY or FITNESS FOR A PARTICULAR PURPOSE.  See the
# GNU General Public License for more details.
#
# You should have received a copy of the GNU General Public License
# along with  Hyperspy.  If not, see <http://www.gnu.org/licenses/>.

'''Creates Digital Micrograph scripts to generate the dm3 testing files
'''

import numpy as np

dm3_data_types = {
    1 :  '<i2', # 2 byte integer signed ("short")
    2 :  '<f4', # 4 byte real (IEEE 754)
    3 :  '<c8', # 8 byte complex
    5 :  '<c8', # 8 byte complex (packed)
    6 :  '<u1', # 1 byte integer unsigned ("byte")
    7 :  '<i4', # 4 byte integer signed ("long")
<<<<<<< HEAD
    8 : np.dtype([('B', 'u1'), ('G', 'u1'), ('R', 'u1'), ('A', 'u1')]),
=======
    8 : np.dtype([('R', 'u1'), ('G', 'u1'), ('B', 'u1'), ('A', 'u1')]),
>>>>>>> 86ffc2f0
    9 :  '<i1', # byte integer signed
    10 : '<u2', # 2 byte integer unsigned
    11 : '<u4', # 4 byte integer unsigned
    12 : '<f8', # 8 byte real
    13 : '<c16', # byte complex
    14 : 'bool', # 1 byte binary (ie 0 or 1)
<<<<<<< HEAD
    23 : np.dtype([('B', 'u1'), ('G', 'u1'), ('R', 'u1'), ('A', 'u1')]),
=======
    23 : np.dtype([('R', 'u1'), ('G', 'u1'), ('B', 'u1'), ('A', 'u1')]),
>>>>>>> 86ffc2f0
    }

dm4_data_types = {
    1 :  '<i2', # 2 byte integer signed ("short")
    2 :  '<f4', # 4 byte real (IEEE 754)
    3 :  '<c8', # 8 byte complex
    5 :  '<c8', # 8 byte complex (packed)
    6 :  '<u1', # 1 byte integer unsigned ("byte")
    7 :  '<i4', # 4 byte integer signed ("long")
<<<<<<< HEAD
    8 : np.dtype([('B', 'u1'), ('G', 'u1'), ('R', 'u1'), ('A', 'u1')]),
=======
    8 : np.dtype([('R', 'u1'), ('G', 'u1'), ('B', 'u1'), ('A', 'u1')]),
>>>>>>> 86ffc2f0
    9 :  '<i1', # byte integer signed
    10 : '<u2', # 2 byte integer unsigned
    11 : '<u4', # 4 byte integer unsigned
    12 : '<f8', # 8 byte real
    13 : '<c16', # byte complex
    14 : 'bool', # 1 byte binary (ie 0 or 1)
<<<<<<< HEAD
    23 : np.dtype([('B', 'u1'), ('G', 'u1'), ('R', 'u1'), ('A', 'u1')]),
=======
    23 : np.dtype([('R', 'u1'), ('G', 'u1'), ('B', 'u1'), ('A', 'u1')]),
>>>>>>> 86ffc2f0
    27 : 'complex64', # not numpy: 8-Byte packed complex (FFT data)                           
    28 : 'complex128', # not numpy: 16-Byte packed complex (FFT data)
    }

def generate_1D_files(f, data_types, dmversion):
    for key in data_types.iterkeys():
        f.write(
            'filename = "'
            'dm%i_1D_data\\\\test-%i.dm%i"\n'  
            'im := NewImage("test", %i, 2)\n'
            'im[0,1] = 1\n'
            'im[1,2] = 2\n'
            'im.SaveImage(filename)\n' % (dmversion, key, dmversion, key))

def generate_2D_files(f, data_types, dmversion):   
    for key in data_types.iterkeys():
        f.write(
            'filename = "'
            'dm%i_2D_data\\\\test-%i.dm%i"\n'  
            'im := NewImage("test", %i, 2, 2)\n'
            'im[0,0,1,1] = 1\n'
            'im[0,1,1,2] = 2\n'
            'im[1,0,2,1] = 3\n'
            'im[1,1,2,2] = 4\n'
            'im.SaveImage(filename)\n' % (dmversion, key, dmversion, key))

def generate_3D_files(f, data_types, dmversion):
    for key in data_types.iterkeys():
        f.write(
            'filename = "'
            'dm%i_3D_data\\\\test-%i.dm%i"\n'  
            'im := NewImage("test", %i, 2, 2,2)\n'
            'im[0,0,0,1,1,1] = 1\n'
            'im[1,0,0,2,1,1] = 2\n'
            'im[0,1,0,1,2,1] = 3\n'
            'im[1,1,0,2,2,1] = 4\n'
            'im[0,0,1,1,1,2] = 5\n'
            'im[1,0,1,2,1,2] = 6\n'
            'im[0,1,1,1,2,2] = 7\n'
            'im[1,1,1,2,2,2] = 8\n'
            'im.SaveImage(filename)\n' % (dmversion, key, dmversion, key))

def generate_4D_files(f, data_types, dmversion):
    for key in data_types.iterkeys():
        f.write(
            'filename = "'
            'dm%i_4D_data\\\\test-%i.dm%i"\n'  
            'im := NewImage("test", %i, 2,2,2,2)\n'
            'im[0,0,0,0,1,1,1,1] = 1\n'
            'im[1,0,0,0,2,1,1,1] = 2\n'
            'im[0,1,0,0,1,2,1,1] = 3\n'
            'im[1,1,0,0,2,2,1,1] = 4\n'
            'im[0,0,1,0,1,1,2,1] = 5\n'
            'im[1,0,1,0,2,1,2,1] = 6\n'
            'im[0,1,1,0,1,2,2,1] = 7\n'
            'im[1,1,1,0,2,2,2,1] = 8\n'
            'im[0,0,0,1,1,1,1,2] = 9\n'
            'im[1,0,0,1,2,1,1,2] = 10\n'
            'im[0,1,0,1,1,2,1,2] = 11\n'
            'im[1,1,0,1,2,2,1,2] = 12\n'
            'im[0,0,1,1,1,1,2,2] = 13\n'
            'im[1,0,1,1,2,1,2,2] = 14\n'
            'im[0,1,1,1,1,2,2,2] = 15\n'
            'im[1,1,1,1,2,2,2,2] = 16\n'
            'im.SaveImage(filename)\n' % (dmversion, key, dmversion, key))
    
if __name__ == '__main__':
    with open("generate_dm3_test_files.s", "w") as f1, open("generate_dm4_test_files.s", "w") as f2:
        f1.write('image im\nstring filename\n')
        f2.write('image im\nstring filename\n')
        for f, dmv, dt in zip((f1, f2), (3, 4), (dm3_data_types, dm4_data_types)):
            generate_1D_files(f, dt, dmv)
            generate_2D_files(f, dt, dmv)
            generate_3D_files(f, dt, dmv)
            #generate_4D_files(f, dt, dmv)<|MERGE_RESOLUTION|>--- conflicted
+++ resolved
@@ -28,22 +28,14 @@
     5 :  '<c8', # 8 byte complex (packed)
     6 :  '<u1', # 1 byte integer unsigned ("byte")
     7 :  '<i4', # 4 byte integer signed ("long")
-<<<<<<< HEAD
-    8 : np.dtype([('B', 'u1'), ('G', 'u1'), ('R', 'u1'), ('A', 'u1')]),
-=======
     8 : np.dtype([('R', 'u1'), ('G', 'u1'), ('B', 'u1'), ('A', 'u1')]),
->>>>>>> 86ffc2f0
     9 :  '<i1', # byte integer signed
     10 : '<u2', # 2 byte integer unsigned
     11 : '<u4', # 4 byte integer unsigned
     12 : '<f8', # 8 byte real
     13 : '<c16', # byte complex
     14 : 'bool', # 1 byte binary (ie 0 or 1)
-<<<<<<< HEAD
-    23 : np.dtype([('B', 'u1'), ('G', 'u1'), ('R', 'u1'), ('A', 'u1')]),
-=======
     23 : np.dtype([('R', 'u1'), ('G', 'u1'), ('B', 'u1'), ('A', 'u1')]),
->>>>>>> 86ffc2f0
     }
 
 dm4_data_types = {
@@ -53,22 +45,14 @@
     5 :  '<c8', # 8 byte complex (packed)
     6 :  '<u1', # 1 byte integer unsigned ("byte")
     7 :  '<i4', # 4 byte integer signed ("long")
-<<<<<<< HEAD
-    8 : np.dtype([('B', 'u1'), ('G', 'u1'), ('R', 'u1'), ('A', 'u1')]),
-=======
     8 : np.dtype([('R', 'u1'), ('G', 'u1'), ('B', 'u1'), ('A', 'u1')]),
->>>>>>> 86ffc2f0
     9 :  '<i1', # byte integer signed
     10 : '<u2', # 2 byte integer unsigned
     11 : '<u4', # 4 byte integer unsigned
     12 : '<f8', # 8 byte real
     13 : '<c16', # byte complex
     14 : 'bool', # 1 byte binary (ie 0 or 1)
-<<<<<<< HEAD
-    23 : np.dtype([('B', 'u1'), ('G', 'u1'), ('R', 'u1'), ('A', 'u1')]),
-=======
     23 : np.dtype([('R', 'u1'), ('G', 'u1'), ('B', 'u1'), ('A', 'u1')]),
->>>>>>> 86ffc2f0
     27 : 'complex64', # not numpy: 8-Byte packed complex (FFT data)                           
     28 : 'complex128', # not numpy: 16-Byte packed complex (FFT data)
     }

--- conflicted
+++ resolved
@@ -232,8 +232,7 @@
         axis = _create_axis(**self.axis.get_axis_dictionary())
         assert isinstance(axis, FunctionalDataAxis)
         self._test_initialisation_parameters(axis)
-<<<<<<< HEAD
-=======
+
 
     @pytest.mark.parametrize("use_indices", (True, False))
     def test_crop(self, use_indices):
@@ -246,7 +245,6 @@
         assert axis.size == 3
         np.testing.assert_almost_equal(axis.axis[0], 10.05)
         np.testing.assert_almost_equal(axis.axis[-1], 10.025)
->>>>>>> 952858bd
 
 
 class TestUniformDataAxis:

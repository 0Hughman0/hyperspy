# Copyright 2007-2016 The HyperSpy developers
#
# This file is part of HyperSpy.
#
# HyperSpy is free software: you can redistribute it and/or modify
# it under the terms of the GNU General Public License as published by
# the Free Software Foundation, either version 3 of the License, or
# (at your option) any later version.
#
# HyperSpy is distributed in the hope that it will be useful,
# but WITHOUT ANY WARRANTY; without even the implied warranty of
# MERCHANTABILITY or FITNESS FOR A PARTICULAR PURPOSE. See the
# GNU General Public License for more details.
#
# You should have received a copy of the GNU General Public License
# along with HyperSpy. If not, see <http://www.gnu.org/licenses/>.


from os import remove
from unittest import mock
import gc

import numpy as np

import pytest

from hyperspy._signals.signal1d import Signal1D
from hyperspy.io import load
from hyperspy.components1d import Gaussian


def clean_model_dictionary(d):
    for c in d['components']:
        for p in c['parameters']:
            del p['self']
    return d


class TestModelStoring:

    def setup_method(self, method):
        s = Signal1D(range(100))
        m = s.create_model()
        m.append(Gaussian())
        m.fit()
        self.m = m

    def test_models_getattr(self):
        m = self.m
        s = m.signal
        m.store()
        assert s.models.a is s.models['a']

    def test_models_stub_methods(self):
        m = self.m
        s = m.signal
        m.store()
        s.models.pop = mock.MagicMock()
        s.models.remove = mock.MagicMock()
        s.models.restore = mock.MagicMock()
        s.models.a.restore()
        s.models.a.remove()
        s.models.a.pop()

        assert s.models.pop.call_count == 1
        assert s.models.remove.call_count == 1
        assert s.models.restore.call_count == 1

        assert s.models.pop.call_args[0] == ('a',)
        assert s.models.remove.call_args[0] == ('a',)
        assert s.models.restore.call_args[0] == ('a',)

    def test_models_pop(self):
        m = self.m
        s = m.signal
        m.store()
        s.models.remove = mock.MagicMock()
        s.models.restore = mock.MagicMock()
        s.models.pop('a')
        assert s.models.remove.call_count == 1
        assert s.models.restore.call_count == 1
        assert s.models.remove.call_args[0] == ('a',)
        assert s.models.restore.call_args[0] == ('a',)

    def test_model_store(self):
        m = self.m
        m.store()
        d = m.as_dictionary(True)
        np.testing.assert_equal(
            d,
            m.signal.models._models.a._dict.as_dictionary())

    def test_actually_stored(self):
        m = self.m
        m.store()
        m[0].A.map['values'][0] += 13.33
        m1 = m.signal.models.a.restore()
        assert m[0].A.map['values'] != m1[0].A.map['values']

    def test_models_restore_remove(self):
        m = self.m
        s = m.signal
        m.store('a')
        m1 = s.models.restore('a')
        m2 = s.models.a.restore()
        d_o = clean_model_dictionary(m.as_dictionary())
        d_1 = clean_model_dictionary(m1.as_dictionary())
        d_2 = clean_model_dictionary(m2.as_dictionary())
        np.testing.assert_equal(d_o, d_1)
        np.testing.assert_equal(d_o, d_2)
        assert 1 == len(s.models)
        s.models.a.remove()
        assert 0 == len(s.models)

    def test_store_name_error1(self):
        s = self.m.signal
        with pytest.raises(KeyError):
            s.models.restore('a')

    def test_store_name_error2(self):
        s = self.m.signal
        with pytest.raises(KeyError):
            s.models.restore(3)

    def test_store_name_error3(self):
        s = self.m.signal
        with pytest.raises(KeyError):
            s.models.restore('_a')

    def test_store_name_error4(self):
        s = self.m.signal
        with pytest.raises(KeyError):
            s.models.restore('a._dict')

    def test_store_name_error5(self):
        s = self.m.signal
        self.m.store('b')
        with pytest.raises(KeyError):
            s.models.restore('a')


class TestModelSaving:

    def setup_method(self, method):
        s = Signal1D(range(100))
        m = s.create_model()
        m.append(Gaussian())
        m[-1].A.value = 13
        m[-1].name = 'something'
        m.append(Gaussian())
        m[-1].A.value = 3
        self.m = m

    def test_save_and_load_model(self):
        m = self.m
        m.save('tmp.hdf5', overwrite=True)
        l = load('tmp.hdf5')
        assert hasattr(l.models, 'a')
        n = l.models.restore('a')
        assert n.components.something.A.value == 13
        assert n.components.Gaussian.A.value == 3
<<<<<<< HEAD
=======

    def teardown_method(self, method):
        gc.collect()        # Make sure any memmaps are closed first!
        remove('tmp.hdf5')


class TestEELSModelSaving:

    def setup_method(self, method):
        s = Signal1D(range(100))
        s.axes_manager[0].offset = 280
        s.set_signal_type("EELS")
        s.add_elements(["C"])
        s.set_microscope_parameters(100, 10, 10)
        m = s.create_model(auto_background=False)
        m.components.C_K.fine_structure_smoothing = 0.5
        m.components.C_K.fine_structure_width = 50
        m.components.C_K.fine_structure_active = True
        self.m = m

    def test_save_and_load_model(self):
        m = self.m
        m.save('tmp.hdf5', overwrite=True)
        l = load('tmp.hdf5')
        assert hasattr(l.models, 'a')
        n = l.models.restore('a')
        assert n[0].fine_structure_width == 50
>>>>>>> 43c202a6

    def teardown_method(self, method):
        gc.collect()        # Make sure any memmaps are closed first!
        remove('tmp.hdf5')<|MERGE_RESOLUTION|>--- conflicted
+++ resolved
@@ -159,8 +159,6 @@
         n = l.models.restore('a')
         assert n.components.something.A.value == 13
         assert n.components.Gaussian.A.value == 3
-<<<<<<< HEAD
-=======
 
     def teardown_method(self, method):
         gc.collect()        # Make sure any memmaps are closed first!
@@ -188,7 +186,6 @@
         assert hasattr(l.models, 'a')
         n = l.models.restore('a')
         assert n[0].fine_structure_width == 50
->>>>>>> 43c202a6
 
     def teardown_method(self, method):
         gc.collect()        # Make sure any memmaps are closed first!

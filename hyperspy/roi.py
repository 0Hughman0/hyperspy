# -*- coding: utf-8 -*-
# Copyright 2007-2021 The HyperSpy developers
#
# This file is part of HyperSpy.
#
# HyperSpy is free software: you can redistribute it and/or modify
# it under the terms of the GNU General Public License as published by
# the Free Software Foundation, either version 3 of the License, or
# (at your option) any later version.
#
# HyperSpy is distributed in the hope that it will be useful,
# but WITHOUT ANY WARRANTY; without even the implied warranty of
# MERCHANTABILITY or FITNESS FOR A PARTICULAR PURPOSE.  See the
# GNU General Public License for more details.
#
# You should have received a copy of the GNU General Public License
# along with HyperSpy.  If not, see <http://www.gnu.org/licenses/>.

"""Region of interests (ROIs).

ROIs operate on `BaseSignal` instances and include widgets for interactive
operation.

The following 1D ROIs are available:

    Point1DROI
        Single element ROI of a 1D signal.

    SpanROI
        Interval ROI of a 1D signal.

The following 2D ROIs are available:

    Point2DROI
        Single element ROI of a 2D signal.

    RectangularROI
        Rectagular ROI of a 2D signal.

    CircleROI
        (Hollow) circular ROI of a 2D signal

    Line2DROI
        Line profile of a 2D signal with customisable width.

"""

from functools import partial

import traits.api as t
import numpy as np

from hyperspy.events import Events, Event
from hyperspy.interactive import interactive
from hyperspy.axes import DataAxis
from hyperspy.drawing import widgets
from hyperspy.ui_registry import add_gui_method

not_set_error_msg = (
        "Some ROI parameters have not yet been set. "
        "Set them before slicing a signal."
        )
class BaseROI(t.HasTraits):

    """Base class for all ROIs.

    Provides some basic functionality that is likely to be shared between all
    ROIs, and serve as a common type that can be checked for.
    """

    def __init__(self):
        """Sets up events.changed event, and inits HasTraits.
        """
        super(BaseROI, self).__init__()
        self.events = Events()
        self.events.changed = Event("""
            Event that triggers when the ROI has changed.

            What constitues a change varies from ROI to ROI, but in general it
            should correspond to the region selected by the ROI has changed.

            Arguments:
            ----------
                roi :
                    The ROI that was changed.
            """, arguments=['roi'])
        self.signal_map = dict()

    def __getitem__(self, *args, **kwargs):
        return tuple(self.parameters.values()).__getitem__(*args, **kwargs)

    def __repr__(self):
        para = []
        for name, value in self.parameters.items():
            if value is t.Undefined:
                para.append(f"{name}={value}")
            else:
                # otherwise format value with the General specifer
                para.append(f"{name}={value:G}")
        return f"{self.__class__.__name__}({', '.join(para)})"

    _ndim = 0
    ndim = property(lambda s: s._ndim)

    @property
    def parameters(self):
        raise NotImplementedError()

    def is_valid(self):
        """
        Determine if the ROI is in a valid state.

        This is typically determined by all the coordinates being defined,
        and that the values makes sense relative to each other.
        """
        return t.Undefined not in tuple(self)

    def update(self):
        """Function responsible for updating anything that depends on the ROI.
        It should be called by implementors whenever the ROI changes.
        The base implementation simply triggers the changed event.
        """
        if self.is_valid():
            self.events.changed.trigger(self)

    def _get_ranges(self):
        """
        Utility to get the value ranges that the ROI would select.

        If the ROI is point base or is rectangluar in nature, these can be used
        to slice a signal. Extracted from
        :py:meth:`~hyperspy.roi.BaseROI._make_slices` to ease implementation
        in inherited ROIs.
        """
        raise NotImplementedError()

    def _make_slices(self, axes_collection, axes, ranges=None):
        """
        Utility function to make a slice structure that will slice all the axes
        in 'axes_collection'. The axes in the `axes` argument will be sliced by
        the ROI, all other axes with 'slice(None)'. Alternatively, if 'ranges'
        is passed, `axes[i]` will be sliced with 'ranges[i]'.
        """
        if ranges is None:
            # Use ROI to slice
            ranges = self._get_ranges()
        slices = []
        for ax in axes_collection:
            if ax in axes:
                i = axes.index(ax)
                try:
                    ilow = ax.value2index(ranges[i][0])
                except ValueError:
                    if ranges[i][0] < ax.low_value:
                        ilow = ax.low_index
                    else:
                        raise
                if len(ranges[i]) == 1:
                    slices.append(ilow)
                else:
                    try:
                        ihigh = ax.value2index(ranges[i][1])
                    except ValueError:
                        if ranges[i][1] > ax.high_value:
                            ihigh = ax.high_index + 1
                        else:
                            raise
                    slices.append(slice(ilow, ihigh))
            else:
                slices.append(slice(None))
        return tuple(slices)

    def __call__(self, signal, out=None, axes=None):
        """Slice the signal according to the ROI, and return it.

        Parameters
        ----------
        signal : Signal
            The signal to slice with the ROI.
        out : Signal, default = None
            If the 'out' argument is supplied, the sliced output will be put
            into this instead of returning a Signal. See Signal.__getitem__()
            for more details on 'out'.
        axes : specification of axes to use, default = None
            The axes argument specifies which axes the ROI will be applied on.
            The items in the collection can be either of the following:

            * a tuple of:

              - DataAxis. These will not be checked with signal.axes_manager.
              - anything that will index signal.axes_manager
            * For any other value, it will check whether the navigation
              space can fit the right number of axis, and use that if it
              fits. If not, it will try the signal space.
        """
        if not self.is_valid():
            raise ValueError(not_set_error_msg)
        if axes is None and signal in self.signal_map:
            axes = self.signal_map[signal][1]
        else:
            axes = self._parse_axes(axes, signal.axes_manager)

        natax = signal.axes_manager._get_axes_in_natural_order()
        slices = self._make_slices(natax, axes)
        nav_axes = [ax.navigate for ax in axes]
        nav_dim = signal.axes_manager.navigation_dimension
        if True in nav_axes:
            if False in nav_axes:

                slicer = signal.inav[slices[:nav_dim]].isig.__getitem__
                slices = slices[nav_dim:]
            else:
                slicer = signal.inav.__getitem__
                slices = slices[0:nav_dim]
        else:
            slicer = signal.isig.__getitem__
            slices = slices[nav_dim:]

        roi = slicer(slices, out=out)
        return roi

    def _parse_axes(self, axes, axes_manager):
        """Utility function to parse the 'axes' argument to a list of
        :py:class:`~hyperspy.axes.DataAxis`.

        Parameters
        ----------
        axes : specification of axes to use, default is None
            The axes argument specifies which axes the ROI will be applied on.
            The axes in the collection can be either of the following:

            * a tuple of:

              * :py:class:`~hyperspy.axes.DataAxis`. These will not be checked
                with signal.axes_manager.
              * anything that will index the signal
                :py:class:`~hyperspy.axes.AxesManager`
            * For any other value, it will check whether the navigation
              space can fit the right number of axis, and use that if it
              fits. If not, it will try the signal space.
        axes_manager : :py:class:`~hyperspy.axes.AxesManager`
            The AxesManager to use for parsing axes, if axes is not already a
            tuple of DataAxis.

        Returns
        -------
        :py:class:`~hyperspy.axes.DataAxis`
        """
        nd = self.ndim
        if isinstance(axes, (tuple, list)):
            axes_out = axes_manager[axes[:nd]]
        else:
            if axes_manager.navigation_dimension >= nd:
                axes_out = axes_manager.navigation_axes[:nd]
            elif axes_manager.signal_dimension >= nd:
                axes_out = axes_manager.signal_axes[:nd]
            elif nd == 2 and axes_manager.navigation_dimension == 1 and \
                    axes_manager.signal_dimension == 1:
                # We probably have a navigator plot including both nav and sig
                # axes.
                axes_out = [axes_manager.signal_axes[0],
                            axes_manager.navigation_axes[0]]
            else:
                raise ValueError("Could not find valid axes configuration.")

        return axes_out

def _get_mpl_ax(plot, axes):
    """
    Returns MPL Axes that contains the `axes`.

    The space of the first DataAxis in axes will be used to determine which
    plot's matplotlib Axes to return.

    Parameters
    ----------
    plot : MPL_HyperExplorer
        The explorer that contains the navigation and signal plots
    axes : collection of DataAxis
        The axes to infer from.
    """
    if not plot.is_active:
        raise RuntimeError("The signal needs to be plotted before using this "
                           "function.")

    if axes[0].navigate:
        ax = plot.navigator_plot.ax
    else:
        if len(axes) == 2 and axes[1].navigate:
            ax = plot.navigator_plot.ax
        else:
            ax = plot.signal_plot.ax
    return ax


class BaseInteractiveROI(BaseROI):

    """Base class for interactive ROIs, i.e. ROIs with widget interaction.
    The base class defines a lot of the common code for interacting with
    widgets, but inhertors need to implement the following functions:

    _get_widget_type()
    _apply_roi2widget(widget)
    _set_from_widget(widget)
    """

    def __init__(self):
        super(BaseInteractiveROI, self).__init__()
        self.widgets = set()
        self._applying_widget_change = False

    def update(self):
        """Function responsible for updating anything that depends on the ROI.
        It should be called by implementors whenever the ROI changes.
        This implementation  updates the widgets associated with it, and
        triggers the changed event.
        """
        if self.is_valid():
            if not self._applying_widget_change:
                self._update_widgets()
            self.events.changed.trigger(self)

    def _update_widgets(self, exclude=None):
        """Internal function for updating the associated widgets to the
        geometry contained in the ROI.

        Arguments
        ---------
        exclude : set()
            A set of widgets to exclude from the update. Useful e.g. if a
            widget has triggered a change in the ROI: Then all widgets,
            excluding the one that was the source for the change, should be
            updated.
        """
        if exclude is None:
            exclude = set()
        if not isinstance(exclude, set):
            exclude = set(exclude)
        for w in self.widgets - exclude:
            with w.events.changed.suppress_callback(self._on_widget_change):
                self._apply_roi2widget(w)

    def _get_widget_type(self, axes, signal):
        """Get the type of a widget that can represent the ROI on the given
        axes and signal.
        """
        raise NotImplementedError()

    def _apply_roi2widget(self, widget):
        """This function is responsible for applying the ROI geometry to the
        widget. When this function is called, the widget's events are already
        suppressed, so this should not be necessary for _apply_roi2widget to
        handle.
        """
        raise NotImplementedError()

    def _set_default_values(self, signal):
        """When the ROI is called interactively with Undefined parameters,
        use these values instead.
        """
        raise NotImplementedError()

    def _set_from_widget(self, widget):
        """Sets the internal representation of the ROI from the passed widget,
        without doing anything to events.
        """
        raise NotImplementedError()

    def interactive(self, signal, navigation_signal="same", out=None,
                    color="green", snap=True, **kwargs):
        """Creates an interactively sliced Signal (sliced by this ROI) via
        hyperspy.interactive.

        Arguments
        ---------
        signal : Signal
            The source signal to slice
        navigation_signal : Signal, None or "same" (default)
            The signal the ROI will be added to, for navigation purposes
            only. Only the source signal will be sliced.
            If not None, it will automatically create a widget on
            navigation_signal. Passing "same" is identical to passing the
            same signal to 'signal' and 'navigation_signal', but is less
            ambigous, and allows "same" to be the default value.
        out : Signal
            If not None, it will use 'out' as the output instead of
            returning a new Signal.
        color : Matplotlib color specifier (default: 'green')
<<<<<<< HEAD
            The color for the widget. Any format that matplotlib uses should
            be ok. This will not change the color fo any widget passed with
            the 'widget' argument.
=======
            The color for the widget. Any format that matplotlib uses should be
            ok. This will not change the color fo any widget passed with the
            'widget' argument.
        snap : bool, optional
            If True, the ROI will be snapped to the axes values. Default is
            True.
>>>>>>> a7343c63
        **kwargs
            All kwargs are passed to the roi __call__ method which is called
            interactively on any roi parameter change.

        """
        if hasattr(signal, '_plot_kwargs'):
            kwargs.update({'_plot_kwargs': signal._plot_kwargs})
            # in case of complex signal, it is possible to shift the signal
            # during plotting, if so this is currently not supported and we
            # raise a NotImplementedError
            if signal._plot.signal_data_function_kwargs.get(
                    'fft_shift', False):
                raise NotImplementedError('ROIs are not supported when data '
                                          'are shifted during plotting.')
        # Undefined if roi initialised without specifying parameters
        if t.Undefined in tuple(self):
            self._set_default_values(signal)
        if isinstance(navigation_signal, str) and navigation_signal == "same":
            navigation_signal = signal
        if navigation_signal is not None:
            if navigation_signal not in self.signal_map:
                self.add_widget(navigation_signal, color=color, snap=snap,
                                axes=kwargs.get("axes", None))
        if (self.update not in
                signal.axes_manager.events.any_axis_changed.connected):
            signal.axes_manager.events.any_axis_changed.connect(
                self.update,
                [])
        if out is None:
            return interactive(self.__call__,
                               event=self.events.changed,
                               signal=signal,
                               **kwargs)
        else:
            return interactive(self.__call__,
                               event=self.events.changed,
                               signal=signal, out=out, **kwargs)

    def _on_widget_change(self, widget):
        """Callback for widgets' 'changed' event. Updates the internal state
        from the widget, and triggers events (excluding connections to the
        source widget).
        """
        with self.events.suppress():
            self._bounds_check = False
            self._applying_widget_change = True
            try:
                self._set_from_widget(widget)
            finally:
                self._bounds_check = True
                self._applying_widget_change = False
        self._update_widgets(exclude=(widget,))
        self.events.changed.trigger(self)

    def add_widget(self, signal, axes=None, widget=None, color='green',
                   snap=True, **kwargs):
        """Add a widget to visually represent the ROI, and connect it so any
        changes in either are reflected in the other. Note that only one
        widget can be added per signal/axes combination.

        Arguments
        ---------
        signal : Signal
            The signal to which the widget is added. This is used to determine
            which plot to add the widget to, and it supplies the axes_manager
            for the widget.
        axes : specification of axes to use, default = None
            The axes argument specifies which axes the ROI will be applied on.
            The DataAxis in the collection can be either of the following:

            * a tuple of:

                - DataAxis. These will not be checked with signal.axes_manager.
                - anything that will index signal.axes_manager

            * For any other value, it will check whether the navigation
              space can fit the right number of axis, and use that if it
              fits. If not, it will try the signal space.

        widget : Widget or None (default)
            If specified, this is the widget that will be added. If None, the
            default widget will be used, as given by _get_widget_type().
        color : Matplotlib color specifier (default: 'green')
            The color for the widget. Any format that matplotlib uses should be
            ok. This will not change the color fo any widget passed with the
            'widget' argument.
        snap : bool, optional
            If True, the ROI will be snapped to the axes values. Default is
            True.
        kwargs:
            All keyword argument are passed to the widget constructor.
        """
        axes = self._parse_axes(axes, signal.axes_manager,)
        if widget is None:
            widget = self._get_widget_type(
                axes, signal)(
                signal.axes_manager, **kwargs)
            widget.color = color
            if hasattr(widget, 'snap_all'):
                widget.snap_all = snap
            else:
                widget.snap_position = snap

        # Remove existing ROI, if it exists and axes match
        if signal in self.signal_map and \
                self.signal_map[signal][1] == axes:
            self.remove_widget(signal)

        # Set DataAxes
        widget.axes = axes
        with widget.events.changed.suppress_callback(self._on_widget_change):
            self._apply_roi2widget(widget)
        if widget.ax is None:
            if signal._plot is None or signal._plot.signal_plot is None:
                raise Exception(
                    f"{repr(signal)} does not have an active plot. Plot the "
                    "signal before calling this method.")

            ax = _get_mpl_ax(signal._plot, axes)
            widget.set_mpl_ax(ax)

        # Connect widget changes to on_widget_change
        widget.events.changed.connect(self._on_widget_change,
                                      {'obj': 'widget'})
        # When widget closes, remove from internal list
        widget.events.closed.connect(self._remove_widget, {'obj': 'widget'})
        self.widgets.add(widget)
        self.signal_map[signal] = (widget, axes)
        return widget

    def _remove_widget(self, widget, render_figure=True):
        widget.events.closed.disconnect(self._remove_widget)
        widget.events.changed.disconnect(self._on_widget_change)
        widget.close(render_figure=render_figure)
        for signal, w in self.signal_map.items():
            if w[0] == widget:
                self.signal_map.pop(signal)
                break
            # disconnect events which has been added when
            if self.update in signal.axes_manager.events.any_axis_changed.connected:
                signal.axes_manager.events.any_axis_changed.disconnect(
                    self.update)

    def remove_widget(self, signal, render_figure=True):
        """
        Removing a widget from a signal consists in two tasks:
            1. Disconnect the interactive operations associated with this ROI
               and the specified signal `signal`.
            2. Removing the widget from the plot.

        Parameters
        ----------
        signal : BaseSignal
            The signal from the which the interactive operations will be
            disconnected.
        render_figure : bool, optional
            If False, the figure will not be rendered after removing the widget
            in order to save redraw events. The default is True.

        Returns
        -------
        None.

        """
        if signal in self.signal_map:
            w = self.signal_map.pop(signal)[0]
            self._remove_widget(w, render_figure)


class BasePointROI(BaseInteractiveROI):

    """Base ROI class for point ROIs, i.e. ROIs with a unit size in each of its
    dimensions.
    """

    def __call__(self, signal, out=None, axes=None):
        if axes is None and signal in self.signal_map:
            axes = self.signal_map[signal][1]
        else:
            axes = self._parse_axes(axes, signal.axes_manager)
        s = super(BasePointROI, self).__call__(signal=signal, out=out,
                                               axes=axes)
        return s

def guess_vertical_or_horizontal(axes, signal):
    # Figure out whether to use horizontal or vertical line:
    if axes[0].navigate:
        plotdim = len(signal._plot.navigator_data_function().shape)
        axdim = signal.axes_manager.navigation_dimension
        idx = signal.axes_manager.navigation_axes.index(axes[0])
    else:
        plotdim = len(signal._plot.signal_data_function().shape)
        axdim = signal.axes_manager.signal_dimension
        idx = signal.axes_manager.signal_axes.index(axes[0])

    if plotdim == 2:  # Plot is an image
        # axdim == 1 and plotdim == 2 indicates "spectrum stack"
        if idx == 0 and axdim != 1:    # Axis is horizontal
            return "vertical"
        else:  # Axis is vertical
            return "horizontal"
    elif plotdim == 1:  # It is a spectrum
        return "vertical"
    else:
        raise ValueError(
            "Could not find valid widget type for the given `axes` value")

@add_gui_method(toolkey="hyperspy.Point1DROI")
class Point1DROI(BasePointROI):

    """Selects a single point in a 1D space. The coordinate of the point in the
    1D space is stored in the 'value' trait.

    `Point1DROI` can be used in place of a tuple containing the value of `value`.


    Example
    -------

    >>> roi = hs.roi.Point1DROI(0.5)
    >>> value, = roi
    >>> print(value)
    0.5

    """
    value = t.CFloat(t.Undefined)
    _ndim = 1

    def __init__(self, value=None):
        super(Point1DROI, self).__init__()
        value = value if value is not None else t.Undefined
        self.value = value

    def _set_default_values(self, signal):
        ax0, *_ = self._parse_axes(None, signal.axes_manager)
        # If roi parameters are undefined, use center of axes
        self.value = ax0._parse_value('rel0.5')

    @property
    def parameters(self):
        return {"value" : self.value}

    def _value_changed(self, old, new):
        self.update()

    def _get_ranges(self):
        ranges = ((self.value,),)
        return ranges

    def _set_from_widget(self, widget):
        self.value = widget.position[0]

    def _apply_roi2widget(self, widget):
        widget.position = (self.value,)

    def _get_widget_type(self, axes, signal):
        direction = guess_vertical_or_horizontal(axes=axes, signal=signal)
        if direction == "vertical":
            return widgets.VerticalLineWidget
        elif direction == "horizontal":
            return widgets.HorizontalLineWidget
        else:
            raise ValueError("direction must be either horizontal or vertical")


@add_gui_method(toolkey="hyperspy.Point2DROI")
class Point2DROI(BasePointROI):

    """Selects a single point in a 2D space. The coordinates of the point in
    the 2D space are stored in the traits 'x' and 'y'.

    `Point2DROI` can be used in place of a tuple containing the coordinates
    of the point `(x, y)`.


    Example
    -------

    >>> roi = hs.roi.Point2DROI(3, 5)
    >>> x, y = roi
    >>> print(x, y)
    3 5

    """
    x, y = (t.CFloat(t.Undefined),) * 2
    _ndim = 2

    def __init__(self, x=None, y=None):
        super(Point2DROI, self).__init__()
        x, y = (
            para if para is not None
            else t.Undefined for para in (x, y))

        self.x, self.y = x, y

    def _set_default_values(self, signal):
        ax0, ax1 = self._parse_axes(None, signal.axes_manager)
        # If roi parameters are undefined, use center of axes
        self.x = ax0._parse_value("rel0.5")
        self.y = ax1._parse_value("rel0.5")

    @property
    def parameters(self):
        return {"x":self.x, "y":self.y}

    def _x_changed(self, old, new):
        self.update()

    def _y_changed(self, old, new):
        self.update()

    def _get_ranges(self):
        ranges = ((self.x,), (self.y,),)
        return ranges

    def _set_from_widget(self, widget):
        self.x, self.y = widget.position

    def _apply_roi2widget(self, widget):
        widget.position = (self.x, self.y)

    def _get_widget_type(self, axes, signal):
        return widgets.SquareWidget


@add_gui_method(toolkey="hyperspy.SpanROI")
class SpanROI(BaseInteractiveROI):

    """Selects a range in a 1D space. The coordinates of the range in
    the 1D space are stored in the traits 'left' and 'right'.

    `SpanROI` can be used in place of a tuple containing the left and right values.

    Example
    -------

    >>> roi = hs.roi.SpanROI(-3, 5)
    >>> left, right = roi
    >>> print(left, right)
    3 5

    """
    left, right = (t.CFloat(t.Undefined),) * 2
    _ndim = 1

    def __init__(self, left=None, right=None):
        super().__init__()
        self._bounds_check = True   # Use responsibly!
        if left is not None and right is not None and left >= right:
            raise ValueError(f"`left` ({left}) must be smaller than `right` ({right}).")
        left, right = (
            para if para is not None
            else t.Undefined for para in (left, right))
        self.left, self.right = left, right

    def _set_default_values(self, signal):
        ax0, *_ = self._parse_axes(None, signal.axes_manager)
        # If roi parameters are undefined, use center of axes
        self.left, self.right = _get_central_half_limits_of_axis(ax0)

    @property
    def parameters(self):
        return {"left":self.left, "right":self.right}

    def is_valid(self):
        return (t.Undefined not in tuple(self) and
                self.right >= self.left)

    def _right_changed(self, old, new):
        if self._bounds_check and \
                self.left is not t.Undefined and new <= self.left:
            self.right = old
        else:
            self.update()

    def _left_changed(self, old, new):
        if self._bounds_check and \
                self.right is not t.Undefined and new >= self.right:
            self.left = old
        else:
            self.update()

    def _get_ranges(self):
        ranges = ((self.left, self.right),)
        return ranges

    def _set_from_widget(self, widget):
        value = (widget.position[0], widget.position[0] + widget.size[0])
        self.left, self.right = value

    def _apply_roi2widget(self, widget):
        widget.set_bounds(left=self.left, right=self.right)

    def _get_widget_type(self, axes, signal):
        direction = guess_vertical_or_horizontal(axes=axes, signal=signal)
        if direction == "vertical":
            return partial(widgets.RangeWidget, direction="horizontal")
        elif direction == "horizontal":
            return partial(widgets.RangeWidget, direction="vertical")
        else:
            raise ValueError("direction must be either horizontal or vertical")



@add_gui_method(toolkey="hyperspy.RectangularROI")
class RectangularROI(BaseInteractiveROI):

    """Selects a range in a 2D space. The coordinates of the range in
    the 2D space are stored in the traits 'left', 'right', 'top' and 'bottom'.
    Convenience properties 'x', 'y', 'width' and 'height' are also available,
    but cannot be used for initialization.

    `RectangularROI` can be used in place of a tuple containing `(left, right, top, bottom)`.

    Example
    -------

    >>> roi = hs.roi.RectangularROI(left=0, right=10, top=20, bottom=20.5)
    >>> left, right, top, bottom = roi
    >>> print(left, right, top, bottom)
    0 10 20 20.5
    """
    top, bottom, left, right = (t.CFloat(t.Undefined),) * 4
    _ndim = 2

    def __init__(self, left=None, top=None, right=None, bottom=None):
        super(RectangularROI, self).__init__()
        left, top, right, bottom  = (
            para if para is not None
            else t.Undefined for para in (left, top, right, bottom))
        self._bounds_check = True   # Use reponsibly!
        self.left, self.top, self.right, self.bottom = left, top, right, bottom

    def __getitem__(self, *args, **kwargs):
        # Note: RectangularROI is currently indexed in a different way
        # than it is initialised. This should be fixed properly in a PR.
        _tuple = (self.left, self.right, self.top, self.bottom)
        return _tuple.__getitem__(*args, **kwargs)

    def _set_default_values(self, signal):
        # Need to turn of bounds checking or undefined values trigger error
        old_bounds_check = self._bounds_check
        self._bounds_check = False
        ax0, ax1 = self._parse_axes(None, signal.axes_manager)
        # If roi parameters are undefined, use center of axes
        self.left, self.right = _get_central_half_limits_of_axis(ax0)
        self.top, self.bottom = _get_central_half_limits_of_axis(ax1)
        self._bounds_check = old_bounds_check

    @property
    def parameters(self):
        return {"left":self.left, "top":self.top, "right":self.right, "bottom":self.bottom}

    def is_valid(self):
        return (not t.Undefined in tuple(self) and
                self.right >= self.left and self.bottom >= self.top)

    def _top_changed(self, old, new):
        if self._bounds_check and \
                self.bottom is not t.Undefined and new >= self.bottom:
            self.top = old
        else:
            self.update()

    @property
    def width(self):
        """Returns / sets the width of the ROI"""
        return self.right - self.left

    @width.setter
    def width(self, value):
        if value == self.width:
            return
        self.right -= self.width - value

    @property
    def height(self):
        """Returns / sets the height of the ROI"""
        return self.bottom - self.top

    @height.setter
    def height(self, value):
        if value == self.height:
            return
        self.bottom -= self.height - value

    @property
    def x(self):
        """Returns / sets the x coordinate of the ROI without changing its
        width"""
        return self.left

    @x.setter
    def x(self, value):
        if value != self.x:
            diff = value - self.x
            try:
                self._applying_widget_change = True
                self._bounds_check = False
                with self.events.changed.suppress():
                    self.right += diff
                    self.left += diff
            finally:
                self._applying_widget_change = False
                self._bounds_check = True
                self.update()

    @property
    def y(self):
        """Returns / sets the y coordinate of the ROI without changing its
        height"""
        return self.top

    @y.setter
    def y(self, value):
        if value != self.y:
            diff = value - self.y
            try:
                self._applying_widget_change = True
                self._bounds_check = False
                with self.events.changed.suppress():
                    self.top += diff
                    self.bottom += diff
            finally:
                self._applying_widget_change = False
                self._bounds_check = True
                self.update()

    def _bottom_changed(self, old, new):
        if self._bounds_check and \
                self.top is not t.Undefined and new <= self.top:
            self.bottom = old
        else:
            self.update()

    def _right_changed(self, old, new):
        if self._bounds_check and \
                self.left is not t.Undefined and new <= self.left:
            self.right = old
        else:
            self.update()

    def _left_changed(self, old, new):
        if self._bounds_check and \
                self.right is not t.Undefined and new >= self.right:
            self.left = old
        else:
            self.update()

    def _get_ranges(self):
        ranges = ((self.left, self.right), (self.top, self.bottom),)
        return ranges

    def _set_from_widget(self, widget):
        p = np.array(widget.position)
        s = np.array(widget.size)
        (self.left, self.top), (self.right, self.bottom) = (p, p + s)

    def _apply_roi2widget(self, widget):
        widget.set_bounds(left=self.left, bottom=self.bottom,
                          right=self.right, top=self.top)

    def _get_widget_type(self, axes, signal):
        return widgets.RectangleWidget


@add_gui_method(toolkey="hyperspy.CircleROI")
class CircleROI(BaseInteractiveROI):
    """Selects a circular or annular region in a 2D space. The coordinates of
    the center of the circle are stored in the 'cx' and 'cy' parameters and the
    radius in the `r` parameter. If an internal radius is defined using the
    `r_inner` parameter, then an annular region is selected instead.
    `CircleROI` can be used in place of a tuple containing `(cx, cy, r)`, `(cx,
    cy, r, r_inner)` when `r_inner` is not `None`.
    """

    cx, cy, r, r_inner = (t.CFloat(t.Undefined),) * 3 + (t.CFloat(0.),)
    _ndim = 2

    def __init__(self, cx=None, cy=None, r=None, r_inner=0):
        super(CircleROI, self).__init__()
        cx, cy, r = (
            para if para is not None
            else t.Undefined for para in (cx, cy, r))

        self._bounds_check = True   # Use reponsibly!
        self.cx, self.cy, self.r, self.r_inner = cx, cy, r, r_inner

    def _set_default_values(self, signal):
        ax0, ax1 = self._parse_axes(None, signal.axes_manager)
        # If roi parameters are undefined, use center of axes
        self.cx = ax0._parse_value('rel0.5')
        self.cy = ax1._parse_value('rel0.5')

        rx = (ax0.high_value - ax0.low_value)/2
        ry = (ax1.high_value - ax1.low_value)/2
        self.r = min(rx,ry)

    @property
    def parameters(self):
        return {
            "cx":self.cx,
            "cy":self.cy,
            "r": self.r,
            "r_inner": self.r_inner
            }

    def is_valid(self):
        return (
            t.Undefined not in tuple(self)
            and self.r >= self.r_inner
            )

    def _cx_changed(self, old, new):
        self.update()

    def _cy_changed(self, old, new):
        self.update()

    def _r_changed(self, old, new):
        if self._bounds_check and new < self.r_inner:
            self.r = old
        else:
            self.update()

    def _r_inner_changed(self, old, new):
        if self._bounds_check and \
                self.r is not t.Undefined and new >= self.r:
            self.r_inner = old
        else:
            self.update()

    def _set_from_widget(self, widget):
        """Sets the internal representation of the ROI from the passed widget,
        without doing anything to events.
        """
        self.cx, self.cy = widget.position
        self.r, self.r_inner = widget.size

    def _apply_roi2widget(self, widget):
        widget.position = (self.cx, self.cy)
        widget.size = (self.r, self.r_inner)

    def _get_widget_type(self, axes, signal):
        return widgets.CircleWidget

    def __call__(self, signal, out=None, axes=None):
        """Slice the signal according to the ROI, and return it.

        Arguments
        ---------
        signal : Signal
            The signal to slice with the ROI.
        out : Signal, default = None
            If the 'out' argument is supplied, the sliced output will be put
            into this instead of returning a Signal. See Signal.__getitem__()
            for more details on 'out'.
        axes : specification of axes to use, default = None
            The axes argument specifies which axes the ROI will be applied on.
            The items in the collection can be either of the following:
                * a tuple of:
                    - DataAxis. These will not be checked with
                      signal.axes_manager.
                    - anything that will index signal.axes_manager
                * For any other value, it will check whether the navigation
                  space can fit the right number of axis, and use that if it
                  fits. If not, it will try the signal space.
        """
        if not self.is_valid():
            raise ValueError(not_set_error_msg)
        if axes is None and signal in self.signal_map:
            axes = self.signal_map[signal][1]
        else:
            axes = self._parse_axes(axes, signal.axes_manager)

        natax = signal.axes_manager._get_axes_in_natural_order()
        # Slice original data with a circumscribed rectangle
        cx = self.cx + 0.5001 * axes[0].scale
        cy = self.cy + 0.5001 * axes[1].scale
        ranges = [[cx - self.r, cx + self.r],
                  [cy - self.r, cy + self.r]]
        slices = self._make_slices(natax, axes, ranges)
        ir = [slices[natax.index(axes[0])],
              slices[natax.index(axes[1])]]
        vx = axes[0].axis[ir[0]] - cx
        vy = axes[1].axis[ir[1]] - cy
        gx, gy = np.meshgrid(vx, vy)
        gr = gx**2 + gy**2
        mask = gr > self.r**2
        mask |= gr < self.r_inner**2
        tiles = []
        shape = []
        chunks = []
        for i in range(len(slices)):
            if signal._lazy:
                chunks.append(signal.data.chunks[i][0])
            if i == natax.index(axes[0]):
                thisshape = mask.shape[0]
                tiles.append(thisshape)
                shape.append(thisshape)
            elif i == natax.index(axes[1]):
                thisshape = mask.shape[1]
                tiles.append(thisshape)
                shape.append(thisshape)
            else:
                tiles.append(signal.axes_manager._axes[i].size)
                shape.append(1)
        mask = mask.reshape(shape)

        nav_axes = [ax.navigate for ax in axes]
        nav_dim = signal.axes_manager.navigation_dimension
        if True in nav_axes:
            if False in nav_axes:

                slicer = signal.inav[slices[:nav_dim]].isig.__getitem__
                slices = slices[nav_dim:]
            else:
                slicer = signal.inav.__getitem__
                slices = slices[0:nav_dim]
        else:
            slicer = signal.isig.__getitem__
            slices = slices[nav_dim:]

        roi = slicer(slices, out=out)
        roi = out or roi
        if roi._lazy:
            import dask.array as da
            mask = da.from_array(mask, chunks=chunks)
            mask = da.broadcast_to(mask, tiles)
            # By default promotes dtype to float if required
            roi.data = da.where(mask, np.nan, roi.data)
        else:
            mask = np.broadcast_to(mask, tiles)
            roi.data = np.ma.masked_array(roi.data, mask, hard_mask=True)
        if out is None:
            return roi
        else:
            out.events.data_changed.trigger(out)


@add_gui_method(toolkey="hyperspy.Line2DROI")
class Line2DROI(BaseInteractiveROI):
    """Selects a line of a given width in 2D space. The coordinates of the end points of the line are stored in the `x1`, `y1`, `x2`, `y2` parameters.
    The length is available in the `length` parameter and the method `angle` computes the angle of the line with the axes.

    `Line2DROI` can be used in place of a tuple containing the coordinates of the two end-points of the line and the linewdith `(x1, y1, x2, y2, linewidth)`.
    """

    x1, y1, x2, y2, linewidth = (t.CFloat(t.Undefined),) * 4 + (t.CFloat(0.),)
    _ndim = 2

    def __init__(self, x1=None, y1=None, x2=None, y2=None, linewidth=0):
        super(Line2DROI, self).__init__()
        x1, y1, x2, y2 = (
            para if para is not None
            else t.Undefined for para in (x1, y1, x2, y2))

        self.x1, self.y1, self.x2, self.y2 = x1, y1, x2, y2
        self.linewidth = linewidth

    def _set_default_values(self, signal):
        ax0, ax1 = self._parse_axes(None, signal.axes_manager)
        # If roi parameters are undefined, use center of axes
        self.x1, self.x2 = _get_central_half_limits_of_axis(ax0)
        self.y1, self.y2 = _get_central_half_limits_of_axis(ax1)

    @property
    def parameters(self):
        return {"x1":self.x1, "y1":self.y1, "x2":self.x2, "y2":self.y2, "linewidth":self.linewidth}

    def _x1_changed(self, old, new):
        self.update()

    def _x2_changed(self, old, new):
        self.update()

    def _y1_changed(self, old, new):
        self.update()

    def _y2_changed(self, old, new):
        self.update()

    def _linewidth_changed(self, old, new):
        self.update()

    def _set_from_widget(self, widget):
        """Sets the internal representation of the ROI from the passed widget,
        without doing anything to events.
        """
        c = widget.position
        s = widget.size[0]
        (self.x1, self.y1), (self.x2, self.y2) = c
        self.linewidth = s

    def _apply_roi2widget(self, widget):
        widget.position = (self.x1, self.y1), (self.x2, self.y2)
        widget.size = np.array([self.linewidth])

    def _get_widget_type(self, axes, signal):
        return widgets.Line2DWidget

    @staticmethod
    def _line_profile_coordinates(src, dst, linewidth=1):
        """Return the coordinates of the profile of an image along a scan line.

        Parameters
        ----------
        src : 2-tuple of numeric scalar (float or int)
            The start point of the scan line.
        dst : 2-tuple of numeric scalar (float or int)
            The end point of the scan line.
        linewidth : int, optional
            Width of the scan, perpendicular to the line
        Returns
        -------
        coords : array, shape (2, N, C), float
            The coordinates of the profile along the scan line. The length of
            the profile is the ceil of the computed length of the scan line.
        Notes
        -----
        This is a utility method meant to be used internally by skimage
        functions. The destination point is included in the profile, in
        contrast to standard numpy indexing.

        """
        src_row, src_col = src = np.asarray(src, dtype=float)
        dst_row, dst_col = dst = np.asarray(dst, dtype=float)
        d_row, d_col = dst - src
        theta = np.arctan2(d_row, d_col)

        length = np.ceil(np.hypot(d_row, d_col) + 1).astype(int)
        # we add one above because we include the last point in the profile
        # (in contrast to standard numpy indexing)
        line_col = np.linspace(src_col, dst_col, length)
        line_row = np.linspace(src_row, dst_row, length)
        data = np.zeros((2, length, linewidth))
        data[0, :, :] = np.tile(line_col, [linewidth, 1]).T
        data[1, :, :] = np.tile(line_row, [linewidth, 1]).T

        if linewidth != 1:
            # we subtract 1 from linewidth to change from pixel-counting
            # (make this line 3 pixels wide) to point distances (the
            # distance between pixel centers)
            col_width = (linewidth - 1) * np.sin(-theta) / 2
            row_width = (linewidth - 1) * np.cos(theta) / 2
            row_off = np.linspace(-row_width, row_width, linewidth)
            col_off = np.linspace(-col_width, col_width, linewidth)
            data[0, :, :] += np.tile(col_off, [length, 1])
            data[1, :, :] += np.tile(row_off, [length, 1])
        return data

    @property
    def length(self):
        p0 = np.array((self.x1, self.y1), dtype=float)
        p1 = np.array((self.x2, self.y2), dtype=float)
        d_row, d_col = p1 - p0
        return np.hypot(d_row, d_col)

    def angle(self, axis='horizontal', units='degrees'):
        """"Angle between ROI line and selected axis

        Parameters
        ----------
        axis : str, {'horizontal', 'vertical'}, optional
            Select axis against which the angle of the ROI line is measured.
            'x' is alias to 'horizontal' and 'y' is 'vertical'
            (Default: 'horizontal')
        units : str, {'degrees', 'radians'}
            The angle units of the output
            (Default: 'degrees')

        Returns
        -------
        angle : float

        Examples
        --------
        >>> import hyperspy.api as hs
        >>> hs.roi.Line2DROI(0., 0., 1., 2., 1)
        >>> r.angle()
        63.43494882292201
        """

        x = self.x2 - self.x1
        y = self.y2 - self.y1

        if units == 'degrees':
            conversation = 180. / np.pi
        elif units == 'radians':
            conversation = 1.
        else:
            raise ValueError(
                "Units are not recognized. Use  either 'degrees' or 'radians'.")

        if axis == 'horizontal':
            return np.arctan2(y, x) * conversation
        elif axis == 'vertical':
            return np.arctan2(x, y) * conversation
        else:
            raise ValueError("Axis is not recognized. "
                             "Use  either 'horizontal' or 'vertical'.")

    @staticmethod
    def profile_line(img, src, dst, axes, linewidth=1,
                     order=1, mode='constant', cval=0.0):
        """Return the intensity profile of an image measured along a scan line.

        Parameters
        ----------
        img : numeric array, shape (M, N[, C])
            The image, either grayscale (2D array) or multichannel
            (3D array, where the final axis contains the channel
            information).
        src : 2-tuple of numeric scalar (float or int)
            The start point of the scan line.
        dst : 2-tuple of numeric scalar (float or int)
            The end point of the scan line.
        linewidth : int, optional
            Width of the scan, perpendicular to the line
        order : int in {0, 1, 2, 3, 4, 5}, optional
            The order of the spline interpolation to compute image values at
            non-integer coordinates. 0 means nearest-neighbor interpolation.
        mode : string, one of {'constant', 'nearest', 'reflect', 'wrap'},
                optional
            How to compute any values falling outside of the image.
        cval : float, optional
            If `mode` is 'constant', what constant value to use outside the
            image.
        Returns
        -------
        return_value : array
            The intensity profile along the scan line. The length of the
            profile is the ceil of the computed length of the scan line.
        Examples
        --------
        >>> x = np.array([[1, 1, 1, 2, 2, 2]])
        >>> img = np.vstack([np.zeros_like(x), x, x, x, np.zeros_like(x)])
        >>> img
        array([[0, 0, 0, 0, 0, 0],
               [1, 1, 1, 2, 2, 2],
               [1, 1, 1, 2, 2, 2],
               [1, 1, 1, 2, 2, 2],
               [0, 0, 0, 0, 0, 0]])
        >>> profile_line(img, (2, 1), (2, 4))
        array([ 1.,  1.,  2.,  2.])
        Notes
        -----
        The destination point is included in the profile, in contrast to
        standard numpy indexing.

        """
        import scipy.ndimage as nd
        # Convert points coordinates from axes units to pixels
        p0 = ((src[0] - axes[0].offset) / axes[0].scale,
              (src[1] - axes[1].offset) / axes[1].scale)
        p1 = ((dst[0] - axes[0].offset) / axes[0].scale,
              (dst[1] - axes[1].offset) / axes[1].scale)
        if linewidth < 0:
            raise ValueError("linewidth must be positive number")
        linewidth_px = linewidth / np.min([ax.scale for ax in axes])
        linewidth_px = int(round(linewidth_px))
        # Minimum size 1 pixel
        linewidth_px = linewidth_px if linewidth_px >= 1 else 1
        perp_lines = Line2DROI._line_profile_coordinates(p0, p1,
                                                         linewidth=linewidth_px)
        if img.ndim > 2:
            idx = [ax.index_in_array for ax in axes]
            if idx[0] < idx[1]:
                img = np.rollaxis(img, idx[0], 0)
                img = np.rollaxis(img, idx[1], 1)
            else:
                img = np.rollaxis(img, idx[1], 0)
                img = np.rollaxis(img, idx[0], 0)
            orig_shape = img.shape
            img = np.reshape(img, orig_shape[0:2] +
                             (np.product(orig_shape[2:]),))
            pixels = [nd.map_coordinates(img[..., i].T, perp_lines,
                                         order=order, mode=mode, cval=cval)
                      for i in range(img.shape[2])]
            i0 = min(axes[0].index_in_array, axes[1].index_in_array)
            pixels = np.transpose(np.asarray(pixels), (1, 2, 0))
            intensities = pixels.mean(axis=1)
            intensities = np.rollaxis(
                np.reshape(intensities,
                           intensities.shape[0:1] + orig_shape[2:]),
                0, i0 + 1)
        else:
            pixels = nd.map_coordinates(img, perp_lines,
                                        order=order, mode=mode, cval=cval)
            intensities = pixels.mean(axis=1)

        return intensities

    def __call__(self, signal, out=None, axes=None, order=0):
        """Slice the signal according to the ROI, and return it.

        Arguments
        ---------
        signal : Signal
            The signal to slice with the ROI.
        out : Signal, default = None
            If the 'out' argument is supplied, the sliced output will be put
            into this instead of returning a Signal. See Signal.__getitem__()
            for more details on 'out'.
        axes : specification of axes to use, default = None
            The axes argument specifies which axes the ROI will be applied on.
            The items in the collection can be either of the following:
                * a tuple of:
                    - DataAxis. These will not be checked with
                      signal.axes_manager.
                    - anything that will index signal.axes_manager
                * For any other value, it will check whether the navigation
                  space can fit the right number of axis, and use that if it
                  fits. If not, it will try the signal space.
        order : The spline interpolation order to use when extracting the line
            profile. 0 means nearest-neighbor interpolation, and is both the
            default and the fastest.
        """
        if not self.is_valid():
            raise ValueError(not_set_error_msg)
        if axes is None and signal in self.signal_map:
            axes = self.signal_map[signal][1]
        else:
            axes = self._parse_axes(axes, signal.axes_manager)
        profile = Line2DROI.profile_line(signal.data,
                                         (self.x1, self.y1),
                                         (self.x2, self.y2),
                                         axes=axes,
                                         linewidth=self.linewidth,
                                         order=order)
        length = np.linalg.norm(np.diff(
            np.array(((self.x1, self.y1), (self.x2, self.y2))), axis=0),
            axis=1)[0]
        if out is None:
            axm = signal.axes_manager.deepcopy()
            i0 = min(axes[0].index_in_array, axes[1].index_in_array)
            axm.remove([ax.index_in_array + 3j for ax in axes])
            axis = DataAxis(profile.shape[i0],
                            scale=length / profile.shape[i0],
                            units=axes[0].units,
                            navigate=axes[0].navigate)
            axis.axes_manager = axm
            axm._axes.insert(i0, axis)
            from hyperspy.signals import BaseSignal
            roi = BaseSignal(profile, axes=axm._get_axes_dicts(),
                             metadata=signal.metadata.deepcopy(
            ).as_dictionary(),
                original_metadata=signal.original_metadata.
                deepcopy().as_dictionary())
            return roi
        else:
            out.data = profile
            i0 = min(axes[0].index_in_array, axes[1].index_in_array)
            ax = out.axes_manager._axes[i0]
            size = len(profile)
            scale = length / len(profile)
            axchange = size != ax.size or scale != ax.scale
            if axchange:
                ax.size = len(profile)
                ax.scale = length / len(profile)
            out.events.data_changed.trigger(out)


def _get_central_half_limits_of_axis(ax):
    "Return indices of the central half of a DataAxis"
    return ax._parse_value("rel0.25"), ax._parse_value("rel0.75")<|MERGE_RESOLUTION|>--- conflicted
+++ resolved
@@ -386,18 +386,12 @@
             If not None, it will use 'out' as the output instead of
             returning a new Signal.
         color : Matplotlib color specifier (default: 'green')
-<<<<<<< HEAD
             The color for the widget. Any format that matplotlib uses should
             be ok. This will not change the color fo any widget passed with
             the 'widget' argument.
-=======
-            The color for the widget. Any format that matplotlib uses should be
-            ok. This will not change the color fo any widget passed with the
-            'widget' argument.
         snap : bool, optional
             If True, the ROI will be snapped to the axes values. Default is
             True.
->>>>>>> a7343c63
         **kwargs
             All kwargs are passed to the roi __call__ method which is called
             interactively on any roi parameter change.

# -*- coding: utf-8 -*-
# Copyright 2007-2016 The HyperSpy developers
#
# This file is part of  HyperSpy.
#
#  HyperSpy is free software: you can redistribute it and/or modify
# it under the terms of the GNU General Public License as published by
# the Free Software Foundation, either version 3 of the License, or
# (at your option) any later version.
#
#  HyperSpy is distributed in the hope that it will be useful,
# but WITHOUT ANY WARRANTY; without even the implied warranty of
# MERCHANTABILITY or FITNESS FOR A PARTICULAR PURPOSE.  See the
# GNU General Public License for more details.
#
# You should have received a copy of the GNU General Public License
# along with  HyperSpy.  If not, see <http://www.gnu.org/licenses/>.



import types
import warnings

import numpy as np
import matplotlib.pyplot as plt
try:
    import mdp
    mdp_installed = True
except:
    mdp_installed = False


from hyperspy.misc.machine_learning import import_sklearn
import hyperspy.misc.io.tools as io_tools
from hyperspy.learn.svd_pca import svd_pca
from hyperspy.learn.mlpca import mlpca
from hyperspy import messages
from hyperspy.decorators import do_not_replot
from scipy import linalg
from hyperspy.misc.machine_learning.orthomax import orthomax
from hyperspy.misc.utils import stack
from hyperspy.misc.hspy_warnings import VisibleDeprecationWarning


def centering_and_whitening(X):
    X = X.T
    # Centering the columns (ie the variables)
    X = X - X.mean(axis=-1)[:, np.newaxis]
    # Whitening and preprocessing by PCA
    u, d, _ = linalg.svd(X, full_matrices=False)
    del _
    K = (u / (d / np.sqrt(X.shape[1]))).T
    del u, d
    X1 = np.dot(K, X)
    return X1.T, K


def get_derivative(signal, diff_axes, diff_order):
    if signal.axes_manager.signal_dimension == 1:
        signal = signal.diff(order=diff_order, axis=-1)
    else:
        # n-d signal case.
        # Compute the differences for each signal axis, unfold the
        # signal axes and stack the differences over the signal
        # axis.
        if diff_axes is None:
            diff_axes = signal.axes_manager.signal_axes
            iaxes = [axis.index_in_axes_manager
                     for axis in diff_axes]
        else:
            iaxes = diff_axes
        diffs = [signal.derivative(order=diff_order, axis=i)
                 for i in iaxes]
        for signal in diffs:
            signal.unfold()
        signal = stack(diffs, axis=-1)
        del diffs
    return signal


def _normalize_components(target, other, function=np.sum):
    coeff = function(target, axis=0)
    target /= coeff
    other *= coeff


class MVA():

    """
    Multivariate analysis capabilities for the Spectrum class.

    """

    def __init__(self):
        if not hasattr(self, 'learning_results'):
            self.learning_results = LearningResults()

    @do_not_replot
    def decomposition(self,
                      normalize_poissonian_noise=False,
                      algorithm='svd',
                      output_dimension=None,
                      centre=None,
                      auto_transpose=True,
                      navigation_mask=None,
                      signal_mask=None,
                      var_array=None,
                      var_func=None,
                      polyfit=None,
                      reproject=None,
                      **kwargs):
        """Decomposition with a choice of algorithms

        The results are stored in self.learning_results

        Parameters
        ----------
        normalize_poissonian_noise : bool
            If True, scale the SI to normalize Poissonian noise

        algorithm : 'svd' | 'fast_svd' | 'mlpca' | 'fast_mlpca' | 'nmf' |
            'sparse_pca' | 'mini_batch_sparse_pca'

        output_dimension : None or int
            number of components to keep/calculate

        centre : None | 'variables' | 'trials'
            If None no centring is applied. If 'variable' the centring will be
            performed in the variable axis. If 'trials', the centring will be
            performed in the 'trials' axis. It only has effect when using the
            svd or fast_svd algorithms

        auto_transpose : bool
            If True, automatically transposes the data to boost performance.
            Only has effect when using the svd of fast_svd algorithms.

        navigation_mask : boolean numpy array
            The navigation locations marked as True are not used in the
            decompostion.

        signal_mask : boolean numpy array
            The signal locations marked as True are not used in the
            decomposition.

        var_array : numpy array
            Array of variance for the maximum likelihood PCA algorithm

        var_func : function or numpy array
            If function, it will apply it to the dataset to obtain the
            var_array. Alternatively, it can a an array with the coefficients
            of a polynomial.

        polyfit :

        reproject : None | signal | navigation | both
            If not None, the results of the decomposition will be projected in
            the selected masked area.


        See also
        --------
        plot_decomposition_factors, plot_decomposition_loadings, plot_lev

        """
        # Check if it is the wrong data type
        if self.data.dtype.char not in ['e', 'f', 'd']:  # If not float
            messages.warning(
                'To perform a decomposition the data must be of the float '
                'type. You can change the type using the change_dtype method'
                ' e.g. s.change_dtype(\'float64\')\n'
                'Nothing done.')
            return

        if self.axes_manager.navigation_size < 2:
            raise AttributeError("It is not possible to decompose a dataset "
                                 "with navigation_size < 2")
        # backup the original data
        self._data_before_treatments = self.data.copy()

        if algorithm == 'mlpca':
            if normalize_poissonian_noise is True:
                messages.warning(
                    "It makes no sense to do normalize_poissonian_noise with "
                    "the MLPCA algorithm. Therefore, "
                    "normalize_poissonian_noise is set to False")
                normalize_poissonian_noise = False
            if output_dimension is None:
                raise ValueError("With the mlpca algorithm the "
                                 "output_dimension must be expecified")

        # Apply pre-treatments
        # Transform the data in a line spectrum
        self._unfolded4decomposition = self.unfold()
        try:
            if hasattr(navigation_mask, 'ravel'):
                navigation_mask = navigation_mask.ravel()

            if hasattr(signal_mask, 'ravel'):
                signal_mask = signal_mask.ravel()

            # Normalize the poissonian noise
            # TODO this function can change the masks and this can cause
            # problems when reprojecting
            if normalize_poissonian_noise is True:
                self.normalize_poissonian_noise(
                    navigation_mask=navigation_mask,
                    signal_mask=signal_mask,)
            messages.information('Performing decomposition analysis')
            # The rest of the code assumes that the first data axis
            # is the navigation axis. We transpose the data if that is not the
            # case.
            dc = (self.data if self.axes_manager[0].index_in_array == 0
                  else self.data.T)
            # set the output target (peak results or not?)
            target = self.learning_results

            # Transform the None masks in slices to get the right behaviour
            if navigation_mask is None:
                navigation_mask = slice(None)
            else:
                navigation_mask = ~navigation_mask
            if signal_mask is None:
                signal_mask = slice(None)
            else:
                signal_mask = ~signal_mask

            # WARNING: signal_mask and navigation_mask values are now their
            # negaties i.e. True -> False and viceversa. However, the
            # stored value (at the end of the method) coincides with the
            # input masks

            # Reset the explained_variance which is not set by all the
            # algorithms
            explained_variance = None
            explained_variance_ratio = None
            mean = None

            if algorithm == 'svd':
                factors, loadings, explained_variance, mean = svd_pca(
                    dc[:, signal_mask][navigation_mask, :], centre=centre,
                    auto_transpose=auto_transpose)

            elif algorithm == 'fast_svd':
                factors, loadings, explained_variance, mean = svd_pca(
                    dc[:, signal_mask][navigation_mask, :],
                    fast=True,
                    output_dimension=output_dimension,
                    centre=centre,
                    auto_transpose=auto_transpose)

            elif algorithm == 'sklearn_pca':
                if import_sklearn.sklearn_installed is False:
                    raise ImportError(
                        'sklearn is not installed. Nothing done')
                sk = import_sklearn.sklearn.decomposition.PCA(**kwargs)
                sk.n_components = output_dimension
                loadings = sk.fit_transform((
                    dc[:, signal_mask][navigation_mask, :]))
                factors = sk.components_.T
                explained_variance = sk.explained_variance_
                mean = sk.mean_
                centre = 'trials'

            elif algorithm == 'nmf':
                if import_sklearn.sklearn_installed is False:
                    raise ImportError(
                        'sklearn is not installed. Nothing done')
                sk = import_sklearn.sklearn.decomposition.NMF(**kwargs)
                sk.n_components = output_dimension
                loadings = sk.fit_transform((
                    dc[:, signal_mask][navigation_mask, :]))
                factors = sk.components_.T

            elif algorithm == 'sparse_pca':
                if import_sklearn.sklearn_installed is False:
                    raise ImportError(
                        'sklearn is not installed. Nothing done')
                sk = import_sklearn.sklearn.decomposition.SparsePCA(
                    output_dimension, **kwargs)
                loadings = sk.fit_transform(
                    dc[:, signal_mask][navigation_mask, :])
                factors = sk.components_.T

            elif algorithm == 'mini_batch_sparse_pca':
                if import_sklearn.sklearn_installed is False:
                    raise ImportError(
                        'sklearn is not installed. Nothing done')
                sk = import_sklearn.sklearn.decomposition.MiniBatchSparsePCA(
                    output_dimension, **kwargs)
                loadings = sk.fit_transform(
                    dc[:, signal_mask][navigation_mask, :])
                factors = sk.components_.T

            elif algorithm == 'mlpca' or algorithm == 'fast_mlpca':
                print("Performing the MLPCA training")
                if output_dimension is None:
                    raise ValueError(
                        "For MLPCA it is mandatory to define the "
                        "output_dimension")
                if var_array is None and var_func is None:
                    messages.information('No variance array provided.'
                                         'Supposing poissonian data')
                    var_array = dc[:, signal_mask][navigation_mask, :]

                if var_array is not None and var_func is not None:
                    raise ValueError(
                        "You have defined both the var_func and var_array "
                        "keywords."
                        "Please, define just one of them")
                if var_func is not None:
                    if hasattr(var_func, '__call__'):
                        var_array = var_func(
                            dc[signal_mask, ...][:, navigation_mask])
                    else:
                        try:
                            var_array = np.polyval(
                                polyfit, dc[
                                    signal_mask, navigation_mask])
                        except:
                            raise ValueError(
                                'var_func must be either a function or an '
                                'array defining the coefficients of a polynom')
                if algorithm == 'mlpca':
                    fast = False
                else:
                    fast = True
                U, S, V, Sobj, ErrFlag = mlpca(
                    dc[:, signal_mask][navigation_mask, :],
                    var_array, output_dimension, fast=fast)
                loadings = U * S
                factors = V
                explained_variance_ratio = S ** 2 / Sobj
                explained_variance = S ** 2 / len(factors)
            else:
                raise ValueError('Algorithm not recognised. '
                                 'Nothing done')

            # We must calculate the ratio here because otherwise the sum
            # information can be lost if the user call
            # crop_decomposition_dimension
            if explained_variance is not None and \
                    explained_variance_ratio is None:
                explained_variance_ratio = \
                    explained_variance / explained_variance.sum()

            # Store the results in learning_results
            target.factors = factors
            target.loadings = loadings
            target.explained_variance = explained_variance
            target.explained_variance_ratio = explained_variance_ratio
            target.decomposition_algorithm = algorithm
            target.poissonian_noise_normalized = \
                normalize_poissonian_noise
            target.output_dimension = output_dimension
            target.unfolded = self._unfolded4decomposition
            target.centre = centre
            target.mean = mean

            if output_dimension and factors.shape[1] != output_dimension:
                target.crop_decomposition_dimension(output_dimension)

            # Delete the unmixing information, because it'll refer to a
            # previous decomposition
            target.unmixing_matrix = None
            target.bss_algorithm = None

            if self._unfolded4decomposition is True:
                folding = \
                    self.metadata._HyperSpy.Folding
                target.original_shape = folding.original_shape

            # Reproject
            if mean is None:
                mean = 0
            if reproject in ('navigation', 'both'):
                if algorithm not in ('nmf', 'sparse_pca',
                                     'mini_batch_sparse_pca'):
                    loadings_ = np.dot(dc[:, signal_mask] - mean, factors)
                else:
                    loadings_ = sk.transform(dc[:, signal_mask])
                target.loadings = loadings_
            if reproject in ('signal', 'both'):
                if algorithm not in ('nmf', 'sparse_pca',
                                     'mini_batch_sparse_pca'):
                    factors = np.dot(np.linalg.pinv(loadings),
                                     dc[navigation_mask, :] - mean).T
                    target.factors = factors
                else:
                    messages.information("Reprojecting the signal is not yet "
                                         "supported for this algorithm")
                    if reproject == 'both':
                        reproject = 'signal'
                    else:
                        reproject = None

            # Rescale the results if the noise was normalized
            if normalize_poissonian_noise is True:
                target.factors[:] *= self._root_bH.T
                target.loadings[:] *= self._root_aG

            # Set the pixels that were not processed to nan
            if not isinstance(signal_mask, slice):
                # Store the (inverted, as inputed) signal mask
                target.signal_mask = ~signal_mask.reshape(
                    self.axes_manager._signal_shape_in_array)
                if reproject not in ('both', 'signal'):
                    factors = np.zeros((dc.shape[-1], target.factors.shape[1]))
                    factors[signal_mask, :] = target.factors
                    factors[~signal_mask, :] = np.nan
                    target.factors = factors
            if not isinstance(navigation_mask, slice):
                # Store the (inverted, as inputed) navigation mask
                target.navigation_mask = ~navigation_mask.reshape(
                    self.axes_manager._navigation_shape_in_array)
                if reproject not in ('both', 'navigation'):
                    loadings = np.zeros(
                        (dc.shape[0], target.loadings.shape[1]))
                    loadings[navigation_mask, :] = target.loadings
                    loadings[~navigation_mask, :] = np.nan
                    target.loadings = loadings
        finally:
            if self._unfolded4decomposition is True:
                self.fold()
                self._unfolded4decomposition is False
            # undo any pre-treatments
            self.undo_treatments()

    def blind_source_separation(self,
                                number_of_components=None,
                                algorithm='sklearn_fastica',
                                diff_order=1,
                                diff_axes=None,
                                factors=None,
                                comp_list=None,
                                mask=None,
                                on_loadings=False,
                                pretreatment=None,
                                **kwargs):
        """Blind source separation (BSS) on the result on the
        decomposition.

        Available algorithms: FastICA, JADE, CuBICA, and TDSEP

        Parameters
        ----------
        number_of_components : int
            number of principal components to pass to the BSS algorithm
        algorithm : {FastICA, JADE, CuBICA, TDSEP}
        diff_order : int
            Sometimes it is convenient to perform the BSS on the derivative of
            the signal. If diff_order is 0, the signal is not differentiated.
        diff_axes : None or list of ints or strings
            If None, when `diff_order` is greater than 1 and `signal_dimension`
            (`navigation_dimension`) when `on_loadings` is False (True) is
            greater than 1, the differences are calculated across all
            signal (navigation) axes. Otherwise the axes can be specified in
            a list.
        factors : Signal or numpy array.
            Factors to decompose. If None, the BSS is performed on the
            factors of a previous decomposition. If a Signal instance the
            navigation dimension must be 1 and the size greater than 1. If a
            numpy array (deprecated) the factors are stored in a 2d array
            stacked over the last axis.
        comp_list : boolen numpy array
            choose the components to use by the boolean list. It permits
             to choose non contiguous components.
        mask : bool numpy array or Signal instance.
            If not None, the signal locations marked as True are masked. The
            mask shape must be equal to the signal shape
            (navigation shape) when `on_loadings` is False (True).
        on_loadings : bool
            If True, perform the BSS on the loadings of a previous
            decomposition. If False, performs it on the factors.
        pretreatment: dict

        **kwargs : extra key word arguments
            Any keyword arguments are passed to the BSS algorithm.

        """
        from hyperspy.signal import Signal
        from hyperspy._signals.spectrum import Spectrum

        lr = self.learning_results

        if factors is None:
            if not hasattr(lr, 'factors') or lr.factors is None:
                raise AttributeError(
                    'A decomposition must be performed before blind '
                    'source seperation or factors must be provided.')

            else:
                if on_loadings:
                    factors = self.get_decomposition_loadings()
                else:
                    factors = self.get_decomposition_factors()

        # Check factors
        if not isinstance(factors, Signal):
            if isinstance(factors, np.ndarray):
                warnings.warn(
                    "factors as numpy arrays will raise an error in "
                    "HyperSpy 0.9 and newer. From them on only passing "
                    "factors as HyperSpy Signal instances will be "
                    "supported.",
                    VisibleDeprecationWarning)
                # We proceed supposing that the factors are spectra stacked
                # over the last dimension to reproduce the deprecated
                # behaviour.
                # TODO: Don't forget to change `factors` docstring when
                # removing this.
                factors = Spectrum(factors.T)
            else:
                # Change next error message when removing the
                # DeprecationWarning
                raise ValueError(
                    "`factors` must be either a Signal instance or a "
                    "numpy array but an object of type %s was provided." %
                    type(factors))

        # Check factor dimensions
        if factors.axes_manager.navigation_dimension != 1:
            raise ValueError("`factors` must have navigation dimension"
                             "equal one, but the navigation dimension "
                             "of the given factors is %i." %
                             factors.axes_manager.navigation_dimension
                             )
        elif factors.axes_manager.navigation_size < 2:
            raise ValueError("`factors` must have navigation size"
                             "greater than one, but the navigation "
                             "size of the given factors is %i." %
                             factors.axes_manager.navigation_size)

        # Check mask dimensions
        if mask is not None:
            ref_shape, space = (factors.axes_manager.signal_shape,
                                "navigation" if on_loadings else "signal")
            if isinstance(mask, np.ndarray):
                warnings.warn(
                    "Bare numpy array masks are deprecated and will be removed"
                    " in next HyperSpy 0.9.",
                    VisibleDeprecationWarning)
                ref_shape = ref_shape[::-1]
                if mask.shape != ref_shape:
                    raise ValueError(
                        "The `mask` shape is not equal to the %s shape."
                        "Mask shape: %s\tSignal shape in array: %s" %
                        (space, str(mask.shape), str(ref_shape)))
                else:
                    if on_loadings:
                        mask = self._get_navigation_signal(data=mask)
                    else:
                        mask = self._get_signal_signal(data=mask)
            elif isinstance(mask, Signal):
                if mask.axes_manager.signal_shape != ref_shape:
                    raise ValueError(
                        "The `mask` signal shape is not equal to the %s shape."
                        " Mask shape: %s\t%s shape:%s" %
                        (space,
                         str(mask.axes_manager.signal_shape),
                         space,
                         str(ref_shape)))

        # Note that we don't check the factor's signal dimension. This is on
        # purpose as an user may like to apply pretreaments that change their
        # dimensionality.

        # The diff_axes are given for the main signal. We need to compute
        # the correct diff_axes for the factors.
        # Get diff_axes index in axes manager
        if diff_axes is not None:
            diff_axes = [1 + axis.index_in_axes_manager for axis in
                         [self.axes_manager[axis] for axis in diff_axes]]
            if not on_loadings:
                diff_axes = [index - self.axes_manager.navigation_dimension
                             for index in diff_axes]
        # Select components to separate
        if number_of_components is not None:
            comp_list = range(number_of_components)
        elif comp_list is not None:
            number_of_components = len(comp_list)
        else:
            if lr.output_dimension is not None:
                number_of_components = lr.output_dimension
                comp_list = range(number_of_components)
            else:
                raise ValueError(
                    "No `number_of_components` or `comp_list` provided.")
        factors = stack([factors.inav[i] for i in comp_list])

        # Apply differences pre-processing if requested.
        if diff_order > 0:
            factors = get_derivative(factors,
                                     diff_axes=diff_axes,
                                     diff_order=diff_order)
            if mask is not None:
                # The following is a little trick to dilate the mask as
                # required when operation on the differences. It exploits the
                # fact that np.diff autimatically "dilates" nans. The trick has
                # a memory penalty which should be low compare to the total
                # memory required for the core application in most cases.
                mask_diff_axes = (
                    [iaxis - 1 for iaxis in diff_axes]
                    if diff_axes is not None
                    else None)
                mask.change_dtype("float")
                mask.data[mask.data == 1] = np.nan
                mask = get_derivative(mask,
                                      diff_axes=mask_diff_axes,
                                      diff_order=diff_order)
                mask.data[np.isnan(mask.data)] = 1
                mask.change_dtype("bool")

        # Unfold in case the signal_dimension > 1
        factors.unfold()
        if mask is not None:
            mask.unfold()
            factors = factors.data.T[~mask.data]
        else:
            factors = factors.data.T

        # Center and scale the data
        factors, invsqcovmat = centering_and_whitening(factors)

        # Perform actual BSS
        if algorithm == 'orthomax':
            _, unmixing_matrix = orthomax(factors, **kwargs)
            unmixing_matrix = unmixing_matrix.T

        elif algorithm == 'sklearn_fastica':
            if not import_sklearn.sklearn_installed:
                raise ImportError(
                    "The optional package scikit learn is not installed "
                    "and it is required for this feature.")
            if 'tol' not in kwargs:
                kwargs['tol'] = 1e-10
            lr.bss_node = import_sklearn.FastICA(
                **kwargs)
            lr.bss_node.whiten = False
            lr.bss_node.fit(factors)
            try:
                unmixing_matrix = lr.bss_node.unmixing_matrix_
            except AttributeError:
                # unmixing_matrix was renamed to components
                unmixing_matrix = lr.bss_node.components_
        else:
            if mdp_installed is False:
                raise ImportError(
                    'MDP is not installed. Nothing done')
            temp_function = getattr(mdp.nodes, algorithm + "Node")
            lr.bss_node = temp_function(**kwargs)
            lr.bss_node.train(factors)
            unmixing_matrix = lr.bss_node.get_recmatrix()
        w = np.dot(unmixing_matrix, invsqcovmat)
        if lr.explained_variance is not None:
            # The output of ICA is not sorted in any way what makes it
            # difficult to compare results from different unmixings. The
            # following code is an experimental attempt to sort them in a
            # more predictable way
            sorting_indices = np.argsort(np.dot(
                lr.explained_variance[:number_of_components],
                np.abs(w.T)))[::-1]
            w[:] = w[sorting_indices, :]
        lr.unmixing_matrix = w
        lr.on_loadings = on_loadings
        self._unmix_components()
        self._auto_reverse_bss_component(lr)
        lr.bss_algorithm = algorithm

    def normalize_factors(self, which='bss', by='area', sort=True):
        """Normalises the factors and modifies the loadings
        accordingly.

        Parameters
        ----------
        which : 'bss' | 'decomposition'
        by : 'max' | 'area'
        sort : bool

        """
        warnings.warn(
            "This function is deprecated an will be removed in HyperSpy 0.9. "
            "Use `normalize_decomposition_components` or "
            "`normalize_bss_components` instead.", VisibleDeprecationWarning)

        if which == 'bss':
            factors = self.learning_results.bss_factors
            loadings = self.learning_results.bss_loadings
            if factors is None:
                raise UserWarning("This method can only be used after "
                                  "a blind source separation operation")
        elif which == 'decomposition':
            factors = self.learning_results.factors
            loadings = self.learning_results.loadings
            if factors is None:
                raise UserWarning("This method can only be used after"
                                  "a decomposition operation")
        else:
            raise ValueError("what must be bss or decomposition")

        if by == 'max':
            by = np.max
        elif by == 'area':
            by = np.sum
        else:
            raise ValueError("by must be max or mean")

        _normalize_components(factors, loadings, by)
        sorting_indices = np.argsort(loadings.max(0))
        factors[:] = factors[:, sorting_indices]
        loadings[:] = loadings[:, sorting_indices]
        loadings[:] = loadings[:, sorting_indices]

    def normalize_decomposition_components(self, target='factors',
                                           function=np.sum):
        """Normalize decomposition components.

        Parameters
        ----------
        target : {"factors", "loadings"}
        function : numpy universal function, optional, default np.sum
            Each target component is divided by the output of function(target).
            `function` must return a scalar when operating on numpy arrays and
            must have an `axis`.

        """
        if target == 'factors':
            target = self.learning_results.factors
            other = self.learning_results.loadings
        elif target == 'loadings':
            target = self.learning_results.loadings
            other = self.learning_results.factors
        else:
            raise ValueError("target must be \"factors\" or \"loadings\"")
        if target is None:
            raise Exception("This method can only be used after "
                            "decomposition operation.")
        _normalize_components(target=target, other=other, function=function)

    def normalize_bss_components(self, target='factors', function=np.sum):
        """Normalize BSS components.

        Parameters
        ----------
        target : {"factors", "loadings"}
        function : numpy universal function, optional, default np.sum
            Each target component is divided by the output of function(target).
            `function` must return a scalar when operating on numpy arrays and
            must have an `axis`.

        """
        if target == 'factors':
            target = self.learning_results.bss_factors
            other = self.learning_results.bss_loadings
        elif target == 'loadings':
            target = self.learning_results.bss_loadings
            other = self.learning_results.bss_factors
        else:
            raise ValueError("target must be \"factors\" or \"loadings\"")
        if target is None:
            raise Exception("This method can only be used after "
                            "a blind source separation operation.")
        _normalize_components(target=target, other=other, function=function)

    def reverse_decomposition_component(self, component_number):
        """Reverse the decomposition component

        Parameters
        ----------
        component_number : list or int
            component index/es

        Examples
        -------
        >>> s = hs.load('some_file')
        >>> s.decomposition(True) # perform PCA
        >>> s.reverse_decomposition_component(1) # reverse IC 1
        >>> s.reverse_decomposition_component((0, 2)) # reverse ICs 0 and 2
        """

        target = self.learning_results

        for i in [component_number, ]:
            target.factors[:, i] *= -1
            target.loadings[:, i] *= -1

    def reverse_bss_component(self, component_number):
        """Reverse the independent component

        Parameters
        ----------
        component_number : list or int
            component index/es

        Examples
        -------
        >>> s = hs.load('some_file')
        >>> s.decomposition(True) # perform PCA
        >>> s.blind_source_separation(3)  # perform ICA on 3 PCs
        >>> s.reverse_bss_component(1) # reverse IC 1
        >>> s.reverse_bss_component((0, 2)) # reverse ICs 0 and 2
        """

        target = self.learning_results

        for i in [component_number, ]:
            target.bss_factors[:, i] *= -1
            target.bss_loadings[:, i] *= -1
            target.unmixing_matrix[i, :] *= -1

    def _unmix_components(self):
        lr = self.learning_results
        w = lr.unmixing_matrix
        n = len(w)
        if lr.on_loadings:
            lr.bss_loadings = np.dot(lr.loadings[:, :n], w.T)
            lr.bss_factors = np.dot(lr.factors[:, :n], np.linalg.inv(w))
        else:

            lr.bss_factors = np.dot(lr.factors[:, :n], w.T)
            lr.bss_loadings = np.dot(lr.loadings[:, :n], np.linalg.inv(w))

    def _auto_reverse_bss_component(self, target):
        n_components = target.bss_factors.shape[1]
        for i in range(n_components):
            minimum = np.nanmin(target.bss_loadings[:, i])
            maximum = np.nanmax(target.bss_loadings[:, i])
            if minimum < 0 and -minimum > maximum:
                self.reverse_bss_component(i)
                print("IC %i reversed" % i)

    @do_not_replot
    def _calculate_recmatrix(self, components=None, mva_type=None,):
        """
        Rebuilds SIs from selected components

        Parameters
        ------------
        components : None, int, or list of ints
             if None, rebuilds SI from all components
             if int, rebuilds SI from components in range 0-given int
             if list of ints, rebuilds SI from only components in given list
        mva_type : string, currently either 'decomposition' or 'bss'
             (not case sensitive)

        Returns
        -------
        Signal instance
        """

        target = self.learning_results

        if mva_type.lower() == 'decomposition':
            factors = target.factors
            loadings = target.loadings.T
        elif mva_type.lower() == 'bss':
            factors = target.bss_factors
            loadings = target.bss_loadings.T
        if components is None:
            a = np.dot(factors, loadings)
            signal_name = 'model from %s with %i components' % (
                mva_type, factors.shape[1])
        elif hasattr(components, '__iter__'):
            tfactors = np.zeros((factors.shape[0], len(components)))
            tloadings = np.zeros((len(components), loadings.shape[1]))
            for i in range(len(components)):
                tfactors[:, i] = factors[:, components[i]]
                tloadings[i, :] = loadings[components[i], :]
            a = np.dot(tfactors, tloadings)
            signal_name = 'model from %s with components %s' % (
                mva_type, components)
        else:
            a = np.dot(factors[:, :components],
                       loadings[:components, :])
            signal_name = 'model from %s with %i components' % (
                mva_type, components)

        self._unfolded4decomposition = self.unfold()
        try:
            sc = self.deepcopy()
            sc.data = a.T.reshape(self.data.shape)
            sc.metadata.General.title += ' ' + signal_name
            if target.mean is not None:
                sc.data += target.mean
        finally:
            if self._unfolded4decomposition is True:
                self.fold()
                sc.fold()
                self._unfolded4decomposition = False
        return sc

    def get_decomposition_model(self, components=None):
        """Return the spectrum generated with the selected number of principal
        components

        Parameters
        ------------
        components : None, int, or list of ints
             if None, rebuilds SI from all components
             if int, rebuilds SI from components in range 0-given int
             if list of ints, rebuilds SI from only components in given list

        Returns
        -------
        Signal instance
        """
        rec = self._calculate_recmatrix(components=components,
                                        mva_type='decomposition')
        return rec

    def get_bss_model(self, components=None):
        """Return the spectrum generated with the selected number of
        independent components

        Parameters
        ------------
        components : None, int, or list of ints
             if None, rebuilds SI from all components
             if int, rebuilds SI from components in range 0-given int
             if list of ints, rebuilds SI from only components in given list

        Returns
        -------
        Signal instance
        """
        rec = self._calculate_recmatrix(components=components, mva_type='bss',)
        rec.residual = rec.copy()
        rec.residual.data = self.data - rec.data
        return rec

    def get_explained_variance_ratio(self):
        """Return the explained variation ratio of the PCA components as a
        Spectrum.

        Returns
        -------
        s : Spectrum
            Explained variation ratio.

        See Also:
        ---------

        `plot_explained_variance_ration`, `decomposition`,
        `get_decomposition_loadings`,
        `get_decomposition_factors`.

        """
        from hyperspy._signals.spectrum import Spectrum
        target = self.learning_results
        if target.explained_variance_ratio is None:
            raise AttributeError("The explained_variance_ratio attribute is "
                                 "`None`, did you forget to perform a PCA "
                                 "decomposition?")
        s = Spectrum(target.explained_variance_ratio)
        s.metadata.General.title = self.metadata.General.title + \
            "\nPCA Scree Plot"
        s.axes_manager[-1].name = 'Principal component index'
        s.axes_manager[-1].units = ''
        return s

    def plot_explained_variance_ratio(self, n=50, log=True):
        """Plot the decomposition explained variance ratio vs index number.

        Parameters
        ----------
        n : int
            Number of components.
        log : bool
            If True, the y axis uses a log scale.

        Returns
        -------
        ax : matplotlib.axes

        See Also:
        ---------

        `get_explained_variance_ration`, `decomposition`,
        `get_decomposition_loadings`,
        `get_decomposition_factors`.

        """
        s = self.get_explained_variance_ratio()
        if n < s.axes_manager[-1].size:
            s = s.isig[:n]
        s.plot()
        ax = s._plot.signal_plot.ax
        # ax.plot(range(n), target.explained_variance_ratio[:n], 'o',
        #         label=label)
        ax.set_ylabel("Explained variance ratio")
        ax.margins(0.05)
        ax.autoscale()
        ax.lines[0].set_marker("o")
        ax.lines[0].set_linestyle("None")
        if log is True:
            ax.semilogy()
        return ax

    def plot_cumulative_explained_variance_ratio(self, n=50):
        """Plot the principal components explained variance up to the
        given number

        Parameters
        ----------
        n : int
        """
        target = self.learning_results
        if n > target.explained_variance.shape[0]:
            n = target.explained_variance.shape[0]
        cumu = np.cumsum(target.explained_variance) / np.sum(
            target.explained_variance)
        fig = plt.figure()
        ax = fig.add_subplot(111)
        ax.scatter(range(n), cumu[:n])
        ax.set_xlabel('Principal component')
        ax.set_ylabel('Cumulative explained variance ratio')
        plt.draw()
        plt.show()
        return ax

    def normalize_poissonian_noise(self, navigation_mask=None,
                                   signal_mask=None):
        """
        Scales the SI following Surf. Interface Anal. 2004; 36: 203–212
        to "normalize" the poissonian data for decomposition analysis

        Parameters
        ----------
        navigation_mask : boolen numpy array
        signal_mask  : boolen numpy array
        """
        messages.information(
            "Scaling the data to normalize the (presumably)"
            " Poissonian noise")
        with self.unfolded():
            # The rest of the code assumes that the first data axis
            # is the navigation axis. We transpose the data if that is not the
            # case.
            dc = (self.data if self.axes_manager[0].index_in_array == 0
                  else self.data.T)
            if navigation_mask is None:
                navigation_mask = slice(None)
            else:
                navigation_mask = ~navigation_mask.ravel()
            if signal_mask is None:
                signal_mask = slice(None)
            else:
                signal_mask = ~signal_mask
            # Rescale the data to gaussianize the poissonian noise
            aG = dc[:, signal_mask][navigation_mask, :].sum(1).squeeze()
            bH = dc[:, signal_mask][navigation_mask, :].sum(0).squeeze()
            # Checks if any is negative
            if (aG < 0).any() or (bH < 0).any():
                raise ValueError(
                    "Data error: negative values\n"
                    "Are you sure that the data follow a poissonian "
                    "distribution?")

            self._root_aG = np.sqrt(aG)[:, np.newaxis]
            self._root_bH = np.sqrt(bH)[np.newaxis, :]
            # We first disable numpy's warning when the result of an
            # operation produces nans
            np.seterr(invalid='ignore')
            dc[:, signal_mask][navigation_mask, :] /= (self._root_aG *
                                                       self._root_bH)
            # Enable numpy warning
            np.seterr(invalid=None)
            # Set the nans resulting from 0/0 to zero
            dc[:, signal_mask][navigation_mask, :] = \
                np.nan_to_num(dc[:, signal_mask][navigation_mask, :])

    def undo_treatments(self):
        """Undo normalize_poissonian_noise"""
<<<<<<< HEAD
        print("Undoing data pre-treatments")
        self.data = self._data_before_treatments
        del self._data_before_treatments
=======
        print "Undoing data pre-treatments"
        self.data[:] = self._data_before_treatments
>>>>>>> e225d4a9


class LearningResults(object):
    # Decomposition
    factors = None
    loadings = None
    explained_variance = None
    explained_variance_ratio = None
    decomposition_algorithm = None
    poissonian_noise_normalized = None
    output_dimension = None
    mean = None
    centre = None
    # Unmixing
    bss_algorithm = None
    unmixing_matrix = None
    bss_factors = None
    bss_loadings = None
    # Shape
    unfolded = None
    original_shape = None
    # Masks
    navigation_mask = None
    signal_mask = None

    def save(self, filename, overwrite=None):
        """Save the result of the decomposition and demixing analysis
        Parameters
        ----------
        filename : string
        overwrite : {True, False, None}
            If True(False) overwrite(don't overwrite) the file if it exists.
            If None (default) ask what to do if file exists.
        """
        kwargs = {}
        for attribute in [
            v for v in dir(self) if not isinstance(
                getattr(
                    self,
                    v),
                types.MethodType) and not v.startswith('_')]:
            kwargs[attribute] = self.__getattribute__(attribute)
        # Check overwrite
        if overwrite is None:
            overwrite = io_tools.overwrite(filename)
        # Save, if all went well!
        if overwrite is True:
            np.savez(filename, **kwargs)

    def load(self, filename):
        """Load the results of a previous decomposition and
         demixing analysis from a file.
        Parameters
        ----------
        filename : string
        """
        decomposition = np.load(filename)
        for key, value in decomposition.items():
            if value.dtype == np.dtype('object'):
                value = None
            setattr(self, key, value)
        print("\n%s loaded correctly" % filename)
        # For compatibility with old version ##################
        if hasattr(self, 'algorithm'):
            self.decomposition_algorithm = self.algorithm
            del self.algorithm
        if hasattr(self, 'V'):
            self.explained_variance = self.V
            del self.V
        if hasattr(self, 'w'):
            self.unmixing_matrix = self.w
            del self.w
        if hasattr(self, 'variance2one'):
            del self.variance2one
        if hasattr(self, 'centered'):
            del self.centered
        if hasattr(self, 'pca_algorithm'):
            self.decomposition_algorithm = self.pca_algorithm
            del self.pca_algorithm
        if hasattr(self, 'ica_algorithm'):
            self.bss_algorithm = self.ica_algorithm
            del self.ica_algorithm
        if hasattr(self, 'v'):
            self.loadings = self.v
            del self.v
        if hasattr(self, 'scores'):
            self.loadings = self.scores
            del self.scores
        if hasattr(self, 'pc'):
            self.loadings = self.pc
            del self.pc
        if hasattr(self, 'ica_scores'):
            self.bss_loadings = self.ica_scores
            del self.ica_scores
        if hasattr(self, 'ica_factors'):
            self.bss_factors = self.ica_factors
            del self.ica_factors
        #######################################################
        # Output_dimension is an array after loading, convert it to int
        if hasattr(self, 'output_dimension') and self.output_dimension \
                is not None:
            self.output_dimension = int(self.output_dimension)
        self.summary()

    def summary(self):
        """Prints a summary of the decomposition and demixing parameters
         to the stdout
        """
        print()
        print("Decomposition parameters:")
        print("-------------------------")
        print("Decomposition algorithm : ", self.decomposition_algorithm)
        print("Poissonian noise normalization : %s" % \
            self.poissonian_noise_normalized)
        print("Output dimension : %s" % self.output_dimension)
        print("Centre : %s" % self.centre)
        if self.bss_algorithm is not None:
            print()
            print("Demixing parameters:")
            print("---------------------")
            print("BSS algorithm : %s" % self.bss_algorithm)
            print("Number of components : %i" % len(self.unmixing_matrix))

    def crop_decomposition_dimension(self, n):
        """
        Crop the score matrix up to the given number.
        It is mainly useful to save memory and reduce the storage size
        """
        print("trimming to %i dimensions" % n)
        self.loadings = self.loadings[:, :n]
        if self.explained_variance is not None:
            self.explained_variance = self.explained_variance[:n]
        self.factors = self.factors[:, :n]

    def _transpose_results(self):
        (self.factors, self.loadings, self.bss_factors,
            self.bss_loadings) = (self.loadings, self.factors,
                                  self.bss_loadings, self.bss_factors)<|MERGE_RESOLUTION|>--- conflicted
+++ resolved
@@ -15,7 +15,6 @@
 #
 # You should have received a copy of the GNU General Public License
 # along with  HyperSpy.  If not, see <http://www.gnu.org/licenses/>.
-
 
 
 import types
@@ -1070,14 +1069,8 @@
 
     def undo_treatments(self):
         """Undo normalize_poissonian_noise"""
-<<<<<<< HEAD
         print("Undoing data pre-treatments")
-        self.data = self._data_before_treatments
-        del self._data_before_treatments
-=======
-        print "Undoing data pre-treatments"
         self.data[:] = self._data_before_treatments
->>>>>>> e225d4a9
 
 
 class LearningResults(object):

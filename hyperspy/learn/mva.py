--- conflicted
+++ resolved
@@ -365,13 +365,8 @@
         self._unfolded4decomposition = self.unfold()
         try:
             _logger.info("Performing decomposition analysis")
-<<<<<<< HEAD
+
             if isinstance(navigation_mask, BaseSignal):
-                self._check_navigation_mask(mask=navigation_mask)
-=======
-
-            if isinstance(navigation_mask, BaseSignal):
->>>>>>> 05f3ed3c
                 navigation_mask = navigation_mask.data
             if hasattr(navigation_mask, "ravel"):
                 navigation_mask = navigation_mask.ravel()

--- conflicted
+++ resolved
@@ -28,7 +28,7 @@
 
 RETURNS_DOCSTRING = \
 """Returns
-    ----
+    -------
     :py:class:`~hyperspy._signals.eels.EELSSpectrum`
     """
 
@@ -37,17 +37,14 @@
 
     The zero loss peak is offset by 4.1 eV.
 
-<<<<<<< HEAD
-    Parameters
-    ----------
-    %s
-
-    %s
-=======
+    Parameters
+    ----------
+    %s
+    %s
+
     Returns
     -------
     artificial_low_loss_signal : :py:class:`~hyperspy._signals.eels.EELSSpectrum`
->>>>>>> 1ab508c0
 
     Example
     -------
@@ -103,13 +100,7 @@
     %s
     %s
 
-<<<<<<< HEAD
-    %s
-=======
-    Returns
-    -------
-    artificial_core_loss_signal ::py:class:`~hyperspy._signals.eels.EELSSpectrum`
->>>>>>> 1ab508c0
+    %s
 
     Example
     -------
@@ -179,17 +170,11 @@
 
     The zero loss peak is offset by 4.1 eV.
 
-<<<<<<< HEAD
-    Parameters
-    ----------
-    %s
-
-    %s
-=======
-    Returns
-    -------
-    artificial_low_loss_line_scan_signal : :py:class:`~hyperspy._signals.eels.EELSSpectrum`
->>>>>>> 1ab508c0
+    Parameters
+    ----------
+    %s
+
+    %s
 
     Example
     -------
@@ -237,31 +222,17 @@
                                                NOISE_NOTE_DOCSTRING)
 
 
-<<<<<<< HEAD
 def get_core_loss_eels_line_scan_signal(add_powerlaw=False, add_noise=True):
-=======
-def get_core_loss_eels_line_scan_signal(add_powerlaw=False):
->>>>>>> 1ab508c0
     """Get an artificial core loss electron energy loss line scan spectrum.
 
     Similar to a Mn-L32 and Fe-L32 edge from a perovskite oxide.
 
     Parameters
     ----------
-<<<<<<< HEAD
-    %s
-    %s
-
-    %s
-=======
-    add_powerlaw : bool
-        If True, adds a powerlaw background to the spectrum.
-        Default False.
-
-    Returns
-    -------
-    artificial_core_loss_line_scan_signal : :py:class:`~hyperspy._signals.eels.EELSSpectrum`
->>>>>>> 1ab508c0
+    %s
+    %s
+
+    %s
 
     Example
     -------
@@ -337,11 +308,7 @@
 
     Returns
     -------
-<<<<<<< HEAD
     :py:class:`~hyperspy.models.eelsmodel.EELSModel`
-=======
-    artificial_core_loss_model : :py:class:`~hyperspy.models.eelsmodel.EELSModel`
->>>>>>> 1ab508c0
 
     Example
     -------
@@ -376,11 +343,7 @@
 
     Returns
     -------
-<<<<<<< HEAD
     :py:class:`~hyperspy._signals.signal2d.Signal2D`
-=======
-    artificial_tem_image : :py:class:`~hyperspy._signals.signal2d.Signal2D`
->>>>>>> 1ab508c0
 
     Example
     -------

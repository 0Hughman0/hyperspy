Getting started
***************


.. _importing_hyperspy-label:

Starting HyperSpy
-----------------

HyperSpy is a `Python <http://python.org>`_ library for multi-dimensional data
analysis.  HyperSpy's API can be imported as any other Python library as
follows:

.. code-block:: python

   >>> import hyperspy.api as hs

The most common way of using HyperSpy is interactively using  interactive
computing package `IPython <http://ipython.org>`_. In all operating systems (OS)
you can start IPython by opening a system terminal and executing ``ipython``,
optionally followed by the frontend. In most cases, **the most agreeable way**
to work with HyperSpy interactively is using the `Jupyter Notebook
<http://jupyter.org>`_ (previously known as the IPython Notebook), which can be
started as follows:

.. code-block:: bash

    $ jupyter notebook

Some may find it more convenient to start Jupyter/IPython from the `file manager
context menu <https://github.com/hyperspy/start_jupyter_cm>`_ or by
`double-clicking a notebook file <https://github.com/takluyver/nbopen>`_.

Typically you will need to `set up IPython for interactive plotting with
matplotlib
<http://ipython.readthedocs.org/en/stable/interactive/plotting.html>`_ using the
``%matplotlib`` magic *before executing any plotting command*. So, typically,
after starting IPython, you can import
HyperSpy and set up interactive matplotlib plotting by executing the following
two lines in the IPython terminal:

.. code-block:: python

   In [1]: %matplotlib qt
   In [2]: import hyperspy.api as hs


We also fully support the wx backend. Other backends are supported for plotting
but some features such as navigation sliders may be missing.

.. warning::
        When using the qt4 backend in Python 2 the matplotlib magic must be
        executed after importing hyperspy and qt must be the default hyperspy
        backend.


.. warning::
        When using the qt4 backend it is important to import hyperspy
        before executing the ``%matplotlib`` magic as above to ensure that
        matplotlib uses version 2 of the PyQt API. This is necessary to avoid
        conflicts with other libraries.


This documentation assumes that numpy and matplotlib are also imported as
follows:

   >>> import numpy as np
   >>> import matplotlib.pyplot as plt

<<<<<<< HEAD
=======
.. warning::
    Starting HyperSpy using the ``hyperspy`` starting script and the
    ``%hyperspy`` IPython magic is now deprecated and will be removed in
    HyperSpy 0.9. The IPython magic does not work with IPython 4 and
    above.

.. _starting_hyperspy-label:

>>>>>>> 55a20fea
Getting help
------------

When using IPython, the documentation (docstring in Python jargon) can be accessed by adding a
question mark to the name of a function. e.g.:


.. code-block:: python

    >>> hs?
    >>> hs.load?
    >>> hs.signals?

This syntax is a shortcut to the standard way one of displaying the help
associated to a given functions (docstring in Python jargon) and it is one of
the many features of `IPython <http://ipython.scipy.org/moin/>`_, which is the
interactive python shell that HyperSpy uses under the hood.

Please note that the documentation of the code is a work in progress, so not
all the objects are documented yet.

Up-to-date documentation is always available in `the HyperSpy website.
<http://hyperspy.org/documentation.html>`_


Autocompletion
--------------

Another useful `IPython <http://ipython.scipy.org/moin/>`_ feature is the
autocompletion of commands and filenames using the tab and arrow keys. It is
highly recommended to read the `Ipython documentation
<http://ipython.scipy.org/moin/Documentation>`_ (specially their `Getting
started <http://ipython.org/ipython-doc/stable/interactive/tutorial.html>`_
section) for many more useful features that will boost your efficiency when
working with HyperSpy/Python interactively.


Loading data
------------

Once hyperspy is running, to load from a supported file format (see
:ref:`supported-formats`) simply type:

.. code-block:: python

    >>> s = hs.load("filename")

.. HINT::

   The load function returns an object that contains data read from the file.
   We assign this object to the variable ``s`` but you can choose any (valid)
   variable name you like. for the filename, don\'t forget to include the
   quotation marks and the file extension.

If no argument is passed to the load function, a window will be raised that
allows to select a single file through your OS file manager, e.g.:

.. code-block:: python

    >>> # This raises the load user interface
    >>> s = hs.load()

It is also possible to load multiple files at once or even stack multiple
files. For more details read :ref:`loading_files`

"Loading" data from a numpy array
---------------------------------

HyperSpy can operate on any numpy array by assigning it to a Signal class.
This is useful e.g. for loading data stored in a format that is not yet
supported by HyperSpy—supposing that they can be read with another Python
library—or to explore numpy arrays generated by other Python
libraries. Simply select the most appropiate signal from the
:py:mod:`~.signals` module and create a new instance by passing a numpy array
to the constructor e.g.

.. code-block:: python

    >>> my_np_array = np.random.random((10,20,100))
    >>> s = hs.signals.Spectrum(my_np_array)
    >>> s
    <Spectrum, title: , dimensions: (20, 10|100)>

The numpy array is stored in the :py:attr:`~.signal.Signal.data` attribute
of the signal class.

.. _example-data-label:

Loading example data and data from online databases
----------------------------------------------------

HyperSpy is distributed with some example data that can be found in
`hs.datasets.example_signals`. The following example plots one of the example
signals:

.. code-block:: python

    >>> hs.datasets.example_signals.EDS_TEM_Spectrum().plot()

.. versionadded:: 0.9
    :py:func:`~.misc.eels.eelsdb.eelsdb` function.


The :py:func:`~.misc.eels.eelsdb.eelsdb` function in `hs.datasets` can
directly load spectra from `The EELS Database <http://eelsdb.eu>`_. For
example, the following loads all the boron trioxide spectra currently
available in the database:

.. code-block:: python

    >>> hs.datasets.eelsdb(formula="B2O3")
    [<EELSSpectrum, title: Boron oxide, dimensions: (|520)>, <EELSSpectrum, title: Boron oxide, dimensions: (|520)>]


The navigation and signal dimensions
------------------------------------

In HyperSpy the data is interpreted as a signal array and, therefore, the data
axes are not equivalent. HyperSpy distiguises between *signal* and *navigation*
axes and most functions operate on the *signal* axes and iterate on the
*navigation* axes. For example, an EELS spectrum image (i.e. a 2D array of
spectra) has three dimensions X, Y and energy-loss. In HyperSpy, X and Y are
the *navigation* dimensions an the energy-loss is the *signal* dimension. To
make this distinction more explicit the representation of the object includes
a separator ``|`` between the navigaton and signal dimensions e.g.

In Hyperpsy a spectrum image has signal dimension 1 and navigation dimension 2.

.. code-block:: python

    >>> s = hs.signals.Spectrum(np.zeros((10, 20, 30)))
    >>> s
    <Spectrum, title: , dimensions: (20, 10|30)>


An image stack has signal dimension 2 and navigation dimension 1.

.. code-block:: python

    >>> im = hs.signals.Image(np.zeros((30, 10, 20)))
    >>> im
    <Image, title: , dimensions: (30|20, 10)>

Note the HyperSpy rearranges the axes position to match the following pattern:
(navigatons axis 0,..., navigation axis n|signal axis 0,..., signal axis n).
This is the order used for :ref:`indexing the Signal class <signal.indexing>`.

.. _Setting_axis_properties:

Setting axis properties
-----------------------

The axes are managed and stored by the :py:class:`~.axes.AxesManager` class
that is stored in the :py:attr:`~.signal.Signal.axes_manager` attribute of
the signal class. The indidual axes can be accessed by indexing the AxesManager
e.g.

.. code-block:: python

    >>> s = hs.signals.Spectrum(np.random.random((10, 20 , 100)))
    >>> s
    <Spectrum, title: , dimensions: (20, 10|100)>
    >>> s.axes_manager
    <Axes manager, axes: (<Unnamed 0th axis, size: 20, index: 0>, <Unnamed 1st
    axis, size: 10, index: 0>|<Unnamed 2nd axis, size: 100>)>
    >>> s.axes_manager[0]
    <Unnamed 0th axis, size: 20, index: 0>


The axis properties can be set by setting the :py:class:`~.axes.DataAxis`
attributes e.g.

.. code-block:: python

    >>> s.axes_manager[0].name = "X"
    >>> s.axes_manager[0]
    <X axis, size: 20, index: 0>


Once the name of an axis has been defined it is possible to request it by its
name e.g.:

.. code-block:: python

    >>> s.axes_manager["X"]
    <X axis, size: 20, index: 0>
    >>> s.axes_manager["X"].scale = 0.2
    >>> s.axes_manager["X"].units = nm
    >>> s.axes_manager["X"].offset = 100


It is also possible to set the axes properties using a GUI by calling the
:py:meth:`~.axes.AxesManager.gui` method of the :py:class:`~.axes.AxesManager`.

.. _saving:

Saving Files
------------

The data can be saved to several file formats.  The format is specified by
the extension of the filename.

.. code-block:: python

    >>> # load the data
    >>> d = hs.load("example.tif")
    >>> # save the data as a tiff
    >>> d.save("example_processed.tif")
    >>> # save the data as a png
    >>> d.save("example_processed.png")
    >>> # save the data as an hdf5 file
    >>> d.save("example_processed.hdf5")

Some file formats are much better at maintaining the information about
how you processed your data.  The preferred format in HyperSpy is hdf5,
the hierarchical data format.  This format keeps the most information
possible.

There are optional flags that may be passed to the save function. See
:ref:`saving_files` for more details.

Accessing and setting the metadata
----------------------------------

When loading a file HyperSpy stores all metadata in the Signal
:py:attr:`~.signal.Signal.original_metadata` attribute. In addition, some of
those metadata and any new metadata generated by HyperSpy are stored in
:py:attr:`~.signal.Signal.metadata` attribute.


.. code-block:: python

   >>> s = hs.load("NbO2_Nb_M_David_Bach,_Wilfried_Sigle_217.msa")
   >>> s.metadata
   ├── original_filename = NbO2_Nb_M_David_Bach,_Wilfried_Sigle_217.msa
   ├── record_by = spectrum
   ├── signal_origin =
   ├── signal_type = EELS
   └── title = NbO2_Nb_M_David_Bach,_Wilfried_Sigle_217

   >>> s.original_metadata
   ├── DATATYPE = XY
   ├── DATE =
   ├── FORMAT = EMSA/MAS Spectral Data File
   ├── NCOLUMNS = 1.0
   ├── NPOINTS = 1340.0
   ├── OFFSET = 120.0003
   ├── OWNER = eelsdatabase.net
   ├── SIGNALTYPE = ELS
   ├── TIME =
   ├── TITLE = NbO2_Nb_M_David_Bach,_Wilfried_Sigle_217
   ├── VERSION = 1.0
   ├── XPERCHAN = 0.5
   ├── XUNITS = eV
   └── YUNITS =

   >>> s.set_microscope_parameters(100, 10, 20)
   >>> s.metadata
   ├── TEM
   │   ├── EELS
   │   │   └── collection_angle = 20
   │   ├── beam_energy = 100
   │   └── convergence_angle = 10
   ├── original_filename = NbO2_Nb_M_David_Bach,_Wilfried_Sigle_217.msa
   ├── record_by = spectrum
   ├── signal_origin =
   ├── signal_type = EELS
   └── title = NbO2_Nb_M_David_Bach,_Wilfried_Sigle_217

   >>> s.metadata.TEM.microscope = "STEM VG"
   >>> s.metadata
   ├── TEM
   │   ├── EELS
   │   │   └── collection_angle = 20
   │   ├── beam_energy = 100
   │   ├── convergence_angle = 10
   │   └── microscope = STEM VG
   ├── original_filename = NbO2_Nb_M_David_Bach,_Wilfried_Sigle_217.msa
   ├── record_by = spectrum
   ├── signal_origin =
   ├── signal_type = EELS
   └── title = NbO2_Nb_M_David_Bach,_Wilfried_Sigle_217


.. _configuring-hyperspy-label:

Configuring HyperSpy
--------------------

The behaviour of HyperSpy can be customised using the
:py:class:`~.defaults_parser.Preferences` class. The easiest way to do it is by
calling the :meth:`gui` method:

.. code-block:: python

    >>> hs.preferences.gui()

This command should raise the Preferences user interface:

.. _preferences_image:

.. figure::  images/preferences.png
   :align:   center

   Preferences user interface.<|MERGE_RESOLUTION|>--- conflicted
+++ resolved
@@ -67,17 +67,6 @@
    >>> import numpy as np
    >>> import matplotlib.pyplot as plt
 
-<<<<<<< HEAD
-=======
-.. warning::
-    Starting HyperSpy using the ``hyperspy`` starting script and the
-    ``%hyperspy`` IPython magic is now deprecated and will be removed in
-    HyperSpy 0.9. The IPython magic does not work with IPython 4 and
-    above.
-
-.. _starting_hyperspy-label:
-
->>>>>>> 55a20fea
 Getting help
 ------------
 

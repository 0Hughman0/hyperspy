--- conflicted
+++ resolved
@@ -5,7 +5,6 @@
   Add a single entry in the corresponding section below.
   See https://keepachangelog.com for details
 
-<<<<<<< HEAD
 RELEASE_next_minor (Unreleased)
 +++++++++++++++++++++++++++++++
 
@@ -30,9 +29,9 @@
 * `metadata.Signal.binned` is replaced by an axes parameter, e.g. `axes_manager[-1].is_binned` (`#2652 https://github.com/hyperspy/hyperspy/pull/2652`_)
 
 
-RELEASE_next_patch (Unreleased)
-+++++++++++++++++++++++++++++++
-=======
+Changelog
+*********
+
 .. _changes_1.6.2:
 
 v1.6.2
@@ -43,7 +42,6 @@
 See `the issue tracker
 <https://github.com/hyperspy/hyperspy/milestone/42?closed=1>`__
 for details.
->>>>>>> 4632be7b
 
 * Widgets plotting improvement and add ``pick_tolerance`` to plot preferences (`#2615 <https://github.com/hyperspy/hyperspy/pull/2615>`_)
 * Update external links in the loading data section of the user guide (`#2627 <https://github.com/hyperspy/hyperspy/pull/2627>`_)
@@ -91,13 +89,9 @@
 * Fix SkewNormal component compatibility with sympy 1.8 (`#2701 <https://github.com/hyperspy/hyperspy/pull/2701>`_)
 
 
-Changelog
-*********
-
 We only cover here the main highlights, for a detailed list of all the changes
 see `the commits in the GITHUB milestones
 <https://github.com/hyperspy/hyperspy/milestones?state=closed>`__.
-
 
 
 .. _changes_1.6.1:

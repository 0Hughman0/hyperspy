language: python

sudo: false

python:
  - 3.5

env:
  - DEPS="nose numpy scipy matplotlib ipython h5py sympy scikit-learn dill natsort mock"

install:
  - conda create -n testenv --yes python=$TRAVIS_PYTHON_VERSION
  - source activate testenv
  - conda install --yes $DEPS
  - conda install pip
<<<<<<< HEAD
  - pip install coverage coveralls traits traitsui
  # The following two lines set hyperspy to run headless. This is a temporary
  # workaround until we fix hyperspy so that this is not required.
  - mkdir ~/.hyperspy
  - printf "[General]\ndefault_toolkit = None" > ~/.hyperspy/hyperspyrc
=======
  - pip install coverage coveralls
>>>>>>> a45e909f
  - python setup.py install

before_install:
  # Does not matter withi miniconda we get, we still create a virtualenv
  - wget https://repo.continuum.io/miniconda/Miniconda-latest-Linux-x86_64.sh -O miniconda.sh
  - chmod +x miniconda.sh
  - ./miniconda.sh -b
  - export PATH=/home/travis/miniconda2/bin:$PATH
  # miniconda is not always up-to-date with conda.
  - conda update --yes conda
script: python continuous_integration/nosetest.py --with-coverage hyperspy
after_success:
    coveralls<|MERGE_RESOLUTION|>--- conflicted
+++ resolved
@@ -13,19 +13,11 @@
   - source activate testenv
   - conda install --yes $DEPS
   - conda install pip
-<<<<<<< HEAD
   - pip install coverage coveralls traits traitsui
-  # The following two lines set hyperspy to run headless. This is a temporary
-  # workaround until we fix hyperspy so that this is not required.
-  - mkdir ~/.hyperspy
-  - printf "[General]\ndefault_toolkit = None" > ~/.hyperspy/hyperspyrc
-=======
-  - pip install coverage coveralls
->>>>>>> a45e909f
   - python setup.py install
 
 before_install:
-  # Does not matter withi miniconda we get, we still create a virtualenv
+  # Does not matter which miniconda we get, we still create a virtualenv
   - wget https://repo.continuum.io/miniconda/Miniconda-latest-Linux-x86_64.sh -O miniconda.sh
   - chmod +x miniconda.sh
   - ./miniconda.sh -b

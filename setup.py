--- conflicted
+++ resolved
@@ -47,11 +47,7 @@
 import hyperspy.Release as Release
 
 install_req = ['scipy>=0.15',
-<<<<<<< HEAD
-               'matplotlib>=2.0.0, !=2.1.0, !=2.1.1',
-=======
                'matplotlib>=2.2.3',
->>>>>>> d5321d36
                'numpy>=1.10, !=1.13.0',
                'traits>=4.5.0',
                'natsort',

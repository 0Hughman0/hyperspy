# -*- coding: utf-8 -*-
# Copyright 2007-2020 The HyperSpy developers
#
# This file is part of  HyperSpy.
#
#  HyperSpy is free software: you can redistribute it and/or modify
# it under the terms of the GNU General Public License as published by
# the Free Software Foundation, either version 3 of the License, or
# (at your option) any later version.
#
#  HyperSpy is distributed in the hope that it will be useful,
# but WITHOUT ANY WARRANTY; without even the implied warranty of
# MERCHANTABILITY or FITNESS FOR A PARTICULAR PURPOSE.  See the
# GNU General Public License for more details.
#
# You should have received a copy of the GNU General Public License
# along with  HyperSpy.  If not, see <http://www.gnu.org/licenses/>.

from __future__ import print_function

import hyperspy.Release as Release
from distutils.errors import CompileError, DistutilsPlatformError
import distutils.ccompiler
import distutils.sysconfig
import itertools
import subprocess
import os
import warnings
from tempfile import TemporaryDirectory
from setuptools import setup, Extension, Command
import sys

v = sys.version_info
if v[0] != 3:
    error = "ERROR: From version 0.8.4 HyperSpy requires Python 3. " \
            "For Python 2.7 install Hyperspy 0.8.3 e.g. " \
            "$ pip install --upgrade hyperspy==0.8.3"
    print(error, file=sys.stderr)
    sys.exit(1)


# stuff to check presence of compiler:


setup_path = os.path.dirname(__file__)


install_req = ['scipy>=1.1',
               'matplotlib>=3.1.3,<3.5',
               'numpy>=1.17.1',
               'traits>=4.5.0',
               'natsort',
               'requests',
               'tqdm>=4.9.0',
               'sympy',
               'dill',
               'h5py>=2.3',
               'packaging',
               'python-dateutil>=2.5.0',
               'ipyparallel',
<<<<<<< HEAD
               'dask[array]>=2.11.0',
               # fsspec is missing from dask dependencies for dask < 2021.3.1
               'fsspec',
=======
               # https://github.com/ipython/ipython/pull/13466
               'ipython!=8.0',
               'dask[array]>2.1.0',
>>>>>>> f0c09cc5
               'scikit-image>=0.15',
               'pint>=0.10',
               'numexpr',
               'sparse',
               'imageio',
               'pyyaml',
               # prettytable and ptable are API compatible
               # prettytable is maintained and ptable is an unmaintained fork
               'prettytable',
               'tifffile>=2020.2.16',
               'numba',
                # included in stdlib since v3.8, but this required version requires Python 3.10
                # We can remove this requirement when the minimum supported version becomes Python 3.10
               'importlib_metadata>=3.6',
               # numcodecs currently only supported on x86_64/AMD64 machines
               'zarr;platform_machine=="x86_64" or platform_machine=="AMD64"',
               ]

extras_require = {
    # exclude scikit-learn==1.0 on macOS (wheels issue)
    # See https://github.com/scikit-learn/scikit-learn/pull/21227
    "learning": ['scikit-learn!=1.0;sys_platform=="darwin"'],
    "gui-jupyter": ["hyperspy_gui_ipywidgets>=1.1.0"],
    "gui-traitsui": ["hyperspy_gui_traitsui>=1.1.0"],
    "mrcz": ["blosc>=1.5", 'mrcz>=0.3.6'],
    "speed": ["cython", "imagecodecs>=2020.1.31"],
    "usid": ["pyUSID>=0.0.7", "sidpy"],
    "scalebar": ["matplotlib-scalebar"],
    # bug in pip: matplotib is ignored here because it is already present in
    # install_requires.
    "tests": ["pytest>=3.6", "pytest-mpl", "pytest-xdist", "pytest-rerunfailures", "pytest-instafail", "matplotlib>=3.1"],
    "coverage":["pytest-cov", "codecov"],
    # required to build the docs
    "build-doc": ["sphinx>=1.7", "sphinx_rtd_theme", "sphinx-toggleprompt", "sphinxcontrib-mermaid", "sphinxcontrib-towncrier"],
}

# Don't include "tests" and "docs" requirements since "all" is designed to be
# used for user installation.
runtime_extras_require = {x: extras_require[x] for x in extras_require.keys()
                          if x not in ["tests", "coverage", "build-doc"]}
extras_require["all"] = list(itertools.chain(*list(
    runtime_extras_require.values())))

extras_require["dev"] = list(itertools.chain(*list(extras_require.values())))


def update_version(version):
    release_path = "hyperspy/Release.py"
    lines = []
    with open(release_path, "r") as f:
        for line in f:
            if line.startswith("version = "):
                line = "version = \"%s\"\n" % version
            lines.append(line)
    with open(release_path, "w") as f:
        f.writelines(lines)


# Extensions. Add your extension here:
raw_extensions = [Extension("hyperspy.io_plugins.unbcf_fast",
                            [os.path.join('hyperspy', 'io_plugins', 'unbcf_fast.pyx')]),
                  ]

cleanup_list = []
for leftover in raw_extensions:
    path, ext = os.path.splitext(leftover.sources[0])
    if ext in ('.pyx', '.py'):
        cleanup_list.append(''.join([os.path.join(setup_path, path), '.c*']))
        if os.name == 'nt':
            bin_ext = '.cpython-*.pyd'
        else:
            bin_ext = '.cpython-*.so'
        cleanup_list.append(''.join([os.path.join(setup_path, path), bin_ext]))


def count_c_extensions(extensions):
    c_num = 0
    for extension in extensions:
        # if first source file with extension *.c or *.cpp exists
        # it is cythonised or pure c/c++ extension:
        sfile = extension.sources[0]
        path, ext = os.path.splitext(sfile)
        if os.path.exists(path + '.c') or os.path.exists(path + '.cpp'):
            c_num += 1
    return c_num


def cythonize_extensions(extensions):
    try:
        from Cython.Build import cythonize
        return cythonize(extensions, compiler_directives={'language_level' : "3"})
    except ImportError:
        warnings.warn("""WARNING: cython required to generate fast c code is not found on this system.
Only slow pure python alternative functions will be available.
To use fast implementation of some functions writen in cython either:
a) install cython and re-run the installation,
b) try alternative source distribution containing cythonized C versions of fast code,
c) use binary distribution (i.e. wheels, egg).""")
        return []


def no_cythonize(extensions):
    for extension in extensions:
        sources = []
        for sfile in extension.sources:
            path, ext = os.path.splitext(sfile)
            if ext in ('.pyx', '.py'):
                if extension.language == 'c++':
                    ext = '.cpp'
                else:
                    ext = '.c'
                sfile = path + ext
            sources.append(sfile)
        extension.sources[:] = sources
    return extensions


# to cythonize, or not to cythonize... :
if len(raw_extensions) > count_c_extensions(raw_extensions):
    extensions = cythonize_extensions(raw_extensions)
else:
    extensions = no_cythonize(raw_extensions)


# to compile or not to compile... depends if compiler is present:
compiler = distutils.ccompiler.new_compiler()
assert isinstance(compiler, distutils.ccompiler.CCompiler)
distutils.sysconfig.customize_compiler(compiler)
try:
    with TemporaryDirectory() as tmpdir:
        compiler.compile([os.path.join(setup_path, 'hyperspy', 'misc', 'etc',
                                   'test_compilers.c')], output_dir=tmpdir)
except (CompileError, DistutilsPlatformError):
    warnings.warn("""WARNING: C compiler can't be found.
Only slow pure python alternative functions will be available.
To use fast implementation of some functions writen in cython/c either:
a) check that you have compiler (EXACTLY SAME as your python
distribution was compiled with) installed,
b) use binary distribution of hyperspy (i.e. wheels, egg, (only osx and win)).
Installation will continue in 5 sec...""")
    extensions = []
    from time import sleep
    sleep(5)  # wait 5 secs for user to notice the message


class Recythonize(Command):

    """cythonize all extensions"""
    description = "(re-)cythonize all changed cython extensions"

    user_options = []

    def initialize_options(self):
        """init options"""
        pass

    def finalize_options(self):
        """finalize options"""
        pass

    def run(self):
        # if there is no cython it is supposed to fail:
        from Cython.Build import cythonize
        global raw_extensions
        global extensions
        cythonize(extensions)


class update_version_when_dev:

    def __enter__(self):
        self.release_version = Release.version

        # Get the hash from the git repository if available
        self.restore_version = False
        if self.release_version.endswith(".dev"):
            p = subprocess.Popen(["git", "describe",
                                  "--tags", "--dirty", "--always"],
                                 stdout=subprocess.PIPE,
                                 shell=True)
            stdout = p.communicate()[0]
            if p.returncode != 0:
                # Git is not available, we keep the version as is
                self.restore_version = False
                self.version = self.release_version
            else:
                gd = stdout[1:].strip().decode()
                # Remove the tag
                gd = gd[gd.index("-") + 1:]
                self.version = self.release_version + "+git."
                self.version += gd.replace("-", ".")
                update_version(self.version)
                self.restore_version = True
        else:
            self.version = self.release_version
        return self.version

    def __exit__(self, type, value, traceback):
        if self.restore_version is True:
            update_version(self.release_version)


with update_version_when_dev() as version:
    setup(
        name="hyperspy",
        package_dir={'hyperspy': 'hyperspy'},
        version=version,
        ext_modules=extensions,
        packages=['hyperspy',
                  'hyperspy.datasets',
                  'hyperspy._components',
                  'hyperspy.datasets',
                  'hyperspy.io_plugins',
                  'hyperspy.docstrings',
                  'hyperspy.drawing',
                  'hyperspy.drawing._markers',
                  'hyperspy.drawing._widgets',
                  'hyperspy.learn',
                  'hyperspy._signals',
                  'hyperspy.utils',
                  'hyperspy.tests',
                  'hyperspy.tests.axes',
                  'hyperspy.tests.component',
                  'hyperspy.tests.datasets',
                  'hyperspy.tests.drawing',
                  'hyperspy.tests.io',
                  'hyperspy.tests.learn',
                  'hyperspy.tests.model',
                  'hyperspy.tests.samfire',
                  'hyperspy.tests.signals',
                  'hyperspy.tests.utils',
                  'hyperspy.tests.misc',
                  'hyperspy.models',
                  'hyperspy.misc',
                  'hyperspy.misc.eels',
                  'hyperspy.misc.eds',
                  'hyperspy.misc.io',
                  'hyperspy.misc.holography',
                  'hyperspy.misc.machine_learning',
                  'hyperspy.external',
                  'hyperspy.external.mpfit',
                  'hyperspy.external.astropy',
                  'hyperspy.samfire_utils',
                  'hyperspy.samfire_utils.segmenters',
                  'hyperspy.samfire_utils.weights',
                  'hyperspy.samfire_utils.goodness_of_fit_tests',
                  ],
        python_requires='~=3.6',
        install_requires=install_req,
        tests_require=["pytest>=3.0.2"],
        extras_require=extras_require,
        package_data={
            'hyperspy':
            [
                'tests/drawing/*.png',
                'tests/drawing/data/*.hspy',
                'tests/drawing/plot_signal/*.png',
                'tests/drawing/plot_signal1d/*.png',
                'tests/drawing/plot_signal2d/*.png',
                'tests/drawing/plot_markers/*.png',
                'tests/drawing/plot_model1d/*.png',
                'tests/drawing/plot_model/*.png',
                'tests/drawing/plot_roi/*.png',
                'misc/eds/example_signals/*.hspy',
                'misc/holography/example_signals/*.hdf5',
                'tests/drawing/plot_mva/*.png',
                'tests/drawing/plot_widgets/*.png',
                'tests/drawing/plot_signal_tools/*.png',
                'tests/io/blockfile_data/*.blo',
                'tests/io/dens_data/*.dens',
                'tests/io/dm_stackbuilder_plugin/test_stackbuilder_imagestack.dm3',
                'tests/io/dm3_1D_data/*.dm3',
                'tests/io/dm3_2D_data/*.dm3',
                'tests/io/dm3_3D_data/*.dm3',
                'tests/io/dm4_1D_data/*.dm4',
                'tests/io/dm4_2D_data/*.dm4',
                'tests/io/dm4_3D_data/*.dm4',
                'tests/io/dm3_locale/*.dm3',
                'tests/io/FEI_new/*.emi',
                'tests/io/FEI_new/*.ser',
                'tests/io/FEI_old/*.emi',
                'tests/io/FEI_old/*.ser',
                'tests/io/FEI_old/*.npy',
                'tests/io/FEI_old/*.tar.gz',
                'tests/io/impulse_data/*.csv',
                'tests/io/impulse_data/*.log',
                'tests/io/impulse_data/*.npy',
                'tests/io/msa_files/*.msa',
                'tests/io/hdf5_files/*.hdf5',
                'tests/io/hdf5_files/*.hspy',
                'tests/io/JEOL_files/*',
                'tests/io/JEOL_files/Sample/00_View000/*',
                'tests/io/JEOL_files/InvalidFrame/*',
                'tests/io/JEOL_files/InvalidFrame/Sample/00_Dummy-Data/*',
                'tests/io/tiff_files/*.tif',
                'tests/io/tiff_files/*.tif.gz',
                'tests/io/tiff_files/*.dm3',
                'tests/io/npy_files/*.npy',
                'tests/io/unf_files/*.unf',
                'tests/io/bruker_data/*.bcf',
                'tests/io/bruker_data/*.json',
                'tests/io/bruker_data/*.npy',
                'tests/io/bruker_data/*.spx',
                'tests/io/ripple_files/*.rpl',
                'tests/io/ripple_files/*.raw',
                'tests/io/emd_files/*.emd',
                'tests/io/emd_files/fei_emd_files.zip',
                'tests/io/protochips_data/*.npy',
                'tests/io/protochips_data/*.csv',
                'tests/io/nexus_files/*.nxs',
                'tests/io/empad_data/*.xml',
                'tests/io/phenom_data/*.elid',
                'tests/io/sur_data/*.pro',
                'tests/io/sur_data/*.sur',
                'tests/signals/data/test_find_peaks1D_ohaver.hdf5',
                'tests/signals/data/*.hspy',
                'hyperspy_extension.yaml',
            ],
        },
        author=Release.authors['all'][0],
        description=Release.description,
        long_description=open('README.rst').read(),
        license=Release.license,
        platforms=Release.platforms,
        url=Release.url,
        project_urls=Release.PROJECT_URLS,
        keywords=Release.keywords,
        cmdclass={
            'recythonize': Recythonize,
        },
        classifiers=[
            "Programming Language :: Python :: 3",
            "Programming Language :: Python :: 3.7",
            "Programming Language :: Python :: 3.8",
            "Programming Language :: Python :: 3.9",
            "Development Status :: 4 - Beta",
            "Environment :: Console",
            "Intended Audience :: Science/Research",
            "License :: OSI Approved :: GNU General Public License v3 (GPLv3)",
            "Natural Language :: English",
            "Operating System :: OS Independent",
            "Topic :: Scientific/Engineering",
            "Topic :: Scientific/Engineering :: Physics",
        ],
    )<|MERGE_RESOLUTION|>--- conflicted
+++ resolved
@@ -58,15 +58,11 @@
                'packaging',
                'python-dateutil>=2.5.0',
                'ipyparallel',
-<<<<<<< HEAD
+               # https://github.com/ipython/ipython/pull/13466
+               'ipython!=8.0',
                'dask[array]>=2.11.0',
                # fsspec is missing from dask dependencies for dask < 2021.3.1
                'fsspec',
-=======
-               # https://github.com/ipython/ipython/pull/13466
-               'ipython!=8.0',
-               'dask[array]>2.1.0',
->>>>>>> f0c09cc5
                'scikit-image>=0.15',
                'pint>=0.10',
                'numexpr',
@@ -77,7 +73,8 @@
                # prettytable is maintained and ptable is an unmaintained fork
                'prettytable',
                'tifffile>=2020.2.16',
-               'numba',
+               # non-uniform axis requirement
+               'numba>=0.52',
                 # included in stdlib since v3.8, but this required version requires Python 3.10
                 # We can remove this requirement when the minimum supported version becomes Python 3.10
                'importlib_metadata>=3.6',

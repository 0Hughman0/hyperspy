--- conflicted
+++ resolved
@@ -61,11 +61,6 @@
                'scikit-image>=0.18',
                'pint>=0.10',
                'numexpr',
-<<<<<<< HEAD
-=======
-               'sparse',
-               'imageio<2.28',
->>>>>>> b43ed1df
                'pyyaml',
                # prettytable and ptable are API compatible
                # prettytable is maintained and ptable is an unmaintained fork

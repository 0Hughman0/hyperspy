name: Tests

on: [push, pull_request]

jobs:
  run_test_site:
    name: ${{ matrix.os }}-py${{ matrix.PYTHON_VERSION }}${{ matrix.LABEL }}
    runs-on: ${{ matrix.os }}-latest
    timeout-minutes: 30
    env:
      MPLBACKEND: agg
      PIP_ARGS: --upgrade -e
      PYTEST_ARGS: --pyargs hyperspy --reruns 3 -n 2 --instafail
    strategy:
      fail-fast: false
      matrix:
        os: [ubuntu, windows, macos]
        PYTHON_VERSION: ['3.8', '3.9']
        PIP_SELECTOR: ['[all, tests, coverage]']
        include:
          # test oldest supported version of main dependencies on python 3.7
          - os: ubuntu
            PYTHON_VERSION: '3.7'
            PIP_SELECTOR: '[all, tests, coverage]'
            OLDEST_SUPPORTED_VERSION: true
            DEPENDENCIES: matplotlib==3.1.3 numpy==1.17.1 scipy==1.1 imagecodecs==2020.1.31 tifffile==2020.2.16 dask==2.11.0 distributed==2.11.0 scikit-image==0.15 numba==0.52 scikit-learn==1.0.1
            LABEL: -oldest
          # test minimum requirement
          - os: ubuntu
            PYTHON_VERSION: '3.8'
            PIP_SELECTOR: '[tests, coverage]'
            LABEL: -minimum
          # Run coverage
          - os: ubuntu
            PYTHON_VERSION: '3.7'
            PIP_SELECTOR: '[all, tests, coverage]'
          - os: ubuntu
            PYTHON_VERSION: '3.8'
            PIP_SELECTOR: '[all, tests, coverage]'
          - os: ubuntu
            PYTHON_VERSION: '3.10'
            PIP_SELECTOR: '[all, tests, coverage]'

    steps:
      - uses: actions/checkout@v3.3.0

      - uses: actions/setup-python@v4
        name: Install Python
        with:
          python-version: ${{ matrix.PYTHON_VERSION }}

      - name: Display version
        run: |
          python --version
          pip --version

      - name: Install oldest supported version
        if: ${{ matrix.OLDEST_SUPPORTED_VERSION }}
        run: |
          pip install ${{ matrix.DEPENDENCIES }}

      - name: Install
        shell: bash
        run: |
          pip install ${{ env.PIP_ARGS }} .'${{ matrix.PIP_SELECTOR }}'

      - name: Pip list
        run: |
          pip list

      - name: Run test suite
        run: |
          pytest ${{ env.PYTEST_ARGS }} --cov=. --cov-report=xml

      - name: Upload coverage to Codecov
<<<<<<< HEAD
        if: ${{ always() }} && ${{ matrix.PYTEST_ARGS_COVERAGE }}
        uses: codecov/codecov-action@v3
=======
        if: ${{ always() }}
        uses: codecov/codecov-action@v2
>>>>>>> cf21c21f
<|MERGE_RESOLUTION|>--- conflicted
+++ resolved
@@ -73,10 +73,5 @@
           pytest ${{ env.PYTEST_ARGS }} --cov=. --cov-report=xml
 
       - name: Upload coverage to Codecov
-<<<<<<< HEAD
-        if: ${{ always() }} && ${{ matrix.PYTEST_ARGS_COVERAGE }}
-        uses: codecov/codecov-action@v3
-=======
         if: ${{ always() }}
-        uses: codecov/codecov-action@v2
->>>>>>> cf21c21f
+        uses: codecov/codecov-action@v3